{
    "_readme": [
        "This file locks the dependencies of your project to a known state",
        "Read more about it at https://getcomposer.org/doc/01-basic-usage.md#installing-dependencies",
        "This file is @generated automatically"
    ],
<<<<<<< HEAD
    "content-hash": "57395073aa747b40e026f30e84a08f23",
=======
    "content-hash": "c1a85d641d133cd9ebc9d5114409c9ad",
>>>>>>> 56ac02ca
    "packages": [
        {
            "name": "api-platform/core",
            "version": "v3.4.0-alpha.1",
            "source": {
                "type": "git",
                "url": "https://github.com/api-platform/core.git",
                "reference": "4b5ea85e2cf33d2c0d6afa7ce38ab1bf819bb771"
            },
            "dist": {
                "type": "zip",
                "url": "https://api.github.com/repos/api-platform/core/zipball/4b5ea85e2cf33d2c0d6afa7ce38ab1bf819bb771",
                "reference": "4b5ea85e2cf33d2c0d6afa7ce38ab1bf819bb771",
                "shasum": ""
            },
            "require": {
                "doctrine/inflector": "^1.0 || ^2.0",
                "php": ">=8.1",
                "psr/cache": "^1.0 || ^2.0 || ^3.0",
                "psr/container": "^1.0 || ^2.0",
                "symfony/deprecation-contracts": "^3.1",
                "symfony/http-foundation": "^6.4 || ^7.1",
                "symfony/http-kernel": "^6.4 || ^7.1",
                "symfony/property-access": "^6.4 || ^7.1",
                "symfony/property-info": "^6.4 || ^7.1",
                "symfony/serializer": "^6.4 || ^7.1",
                "symfony/translation-contracts": "^3.3",
                "symfony/web-link": "^6.4 || ^7.1",
                "willdurand/negotiation": "^3.0"
            },
            "conflict": {
                "doctrine/common": "<3.2.2",
                "doctrine/dbal": "<2.10",
                "doctrine/mongodb-odm": "<2.4",
                "doctrine/orm": "<2.14.0",
                "doctrine/persistence": "<1.3",
                "elasticsearch/elasticsearch": ">=8.0,<8.4",
                "phpspec/prophecy": "<1.15",
                "phpunit/phpunit": "<9.5",
                "symfony/framework-bundle": "6.4.6 || 7.1.6",
                "symfony/var-exporter": "<6.1.1"
            },
            "require-dev": {
                "behat/behat": "^3.11",
                "behat/mink": "^1.9",
                "doctrine/cache": "^1.11 || ^2.1",
                "doctrine/common": "^3.2.2",
                "doctrine/dbal": "^3.4.0 || ^4.0",
                "doctrine/doctrine-bundle": "^1.12 || ^2.0",
                "doctrine/mongodb-odm": "^2.2",
                "doctrine/mongodb-odm-bundle": "^4.0 || ^5.0",
                "doctrine/orm": "^2.14 || ^3.0",
                "elasticsearch/elasticsearch": "^7.11 || ^8.4",
                "friends-of-behat/mink-browserkit-driver": "^1.3.1",
                "friends-of-behat/mink-extension": "^2.2",
                "friends-of-behat/symfony-extension": "^2.1",
                "guzzlehttp/guzzle": "^6.0 || ^7.1",
                "jangregor/phpstan-prophecy": "^1.0",
                "justinrainbow/json-schema": "^5.2.1",
                "phpspec/prophecy-phpunit": "^2.0",
                "phpstan/extension-installer": "^1.1",
                "phpstan/phpdoc-parser": "^1.13",
                "phpstan/phpstan": "^1.10",
                "phpstan/phpstan-doctrine": "^1.0",
                "phpstan/phpstan-phpunit": "^1.0",
                "phpstan/phpstan-symfony": "^1.0",
                "phpunit/phpunit": "^9.6",
                "psr/log": "^1.0 || ^2.0 || ^3.0",
                "ramsey/uuid": "^3.9.7 || ^4.0",
                "ramsey/uuid-doctrine": "^1.4 || ^2.0 || ^3.0",
                "sebastian/comparator": "<5.0",
                "soyuka/contexts": "v3.3.9",
                "soyuka/pmu": "^0.0.4",
                "soyuka/stubs-mongodb": "^1.0",
                "symfony/asset": "^6.4 || ^7.1",
                "symfony/browser-kit": "^6.4 || ^7.1",
                "symfony/cache": "^6.4 || ^7.1",
                "symfony/config": "^6.4 || ^7.1",
                "symfony/console": "^6.4 || ^7.1",
                "symfony/css-selector": "^6.4 || ^7.1",
                "symfony/dependency-injection": "^6.4 || ^7.1",
                "symfony/doctrine-bridge": "^6.4 || ^7.1",
                "symfony/dom-crawler": "^6.4 || ^7.1",
                "symfony/error-handler": "^6.4 || ^7.1",
                "symfony/event-dispatcher": "^6.4 || ^7.1",
                "symfony/expression-language": "^6.4 || ^7.1",
                "symfony/finder": "^6.4 || ^7.1",
                "symfony/form": "^6.4 || ^7.1",
                "symfony/framework-bundle": "^6.4 || ^7.1",
                "symfony/http-client": "^6.4 || ^7.1",
                "symfony/intl": "^6.4 || ^7.1",
                "symfony/maker-bundle": "^1.24",
                "symfony/mercure-bundle": "*",
                "symfony/messenger": "^6.4 || ^7.1",
                "symfony/phpunit-bridge": "^6.4.1 || ^7.1",
                "symfony/routing": "^6.4 || ^7.1",
                "symfony/security-bundle": "^6.4 || ^7.1",
                "symfony/security-core": "^6.4 || ^7.1",
                "symfony/stopwatch": "^6.4 || ^7.1",
                "symfony/string": "^6.4 || ^7.1",
                "symfony/twig-bundle": "^6.4 || ^7.1",
                "symfony/uid": "^6.4 || ^7.1",
                "symfony/validator": "^6.4 || ^7.1",
                "symfony/web-profiler-bundle": "^6.4 || ^7.1",
                "symfony/yaml": "^6.4 || ^7.1",
                "twig/twig": "^1.42.3 || ^2.12 || ^3.0",
                "webonyx/graphql-php": "^14.0 || ^15.0"
            },
            "suggest": {
                "doctrine/mongodb-odm-bundle": "To support MongoDB. Only versions 4.0 and later are supported.",
                "elasticsearch/elasticsearch": "To support Elasticsearch.",
                "ocramius/package-versions": "To display the API Platform's version in the debug bar.",
                "phpstan/phpdoc-parser": "To support extracting metadata from PHPDoc.",
                "psr/cache-implementation": "To use metadata caching.",
                "ramsey/uuid": "To support Ramsey's UUID identifiers.",
                "symfony/cache": "To have metadata caching when using Symfony integration.",
                "symfony/config": "To load XML configuration files.",
                "symfony/expression-language": "To use authorization features.",
                "symfony/http-client": "To use the HTTP cache invalidation system.",
                "symfony/messenger": "To support messenger integration.",
                "symfony/security": "To use authorization features.",
                "symfony/twig-bundle": "To use the Swagger UI integration.",
                "symfony/uid": "To support Symfony UUID/ULID identifiers.",
                "symfony/web-profiler-bundle": "To use the data collector.",
                "webonyx/graphql-php": "To support GraphQL."
            },
            "type": "library",
            "extra": {
                "branch-alias": {
                    "dev-3.4": "3.4.x-dev",
                    "dev-main": "4.0.x-dev"
                },
                "symfony": {
                    "require": "^6.4 || ^7.1"
                },
                "projects": [
                    "api-platform/doctrine-common",
                    "api-platform/doctrine-orm",
                    "api-platform/doctrine-odm",
                    "api-platform/metadata",
                    "api-platform/json-schema",
                    "api-platform/elasticsearch",
                    "api-platform/jsonld",
                    "api-platform/hydra",
                    "api-platform/openapi",
                    "api-platform/graphql",
                    "api-platform/http-cache",
                    "api-platform/documentation",
                    "api-platform/parameter-validator",
                    "api-platform/ramsey-uuid",
                    "api-platform/serializer",
                    "api-platform/state",
                    "api-platform/symfony",
                    "api-platform/validator"
                ]
            },
            "autoload": {
                "psr-4": {
                    "ApiPlatform\\": "src/"
                }
            },
            "notification-url": "https://packagist.org/downloads/",
            "license": [
                "MIT"
            ],
            "authors": [
                {
                    "name": "Kévin Dunglas",
                    "email": "kevin@dunglas.fr",
                    "homepage": "https://dunglas.fr"
                }
            ],
            "description": "Build a fully-featured hypermedia or GraphQL API in minutes!",
            "homepage": "https://api-platform.com",
            "keywords": [
                "Hydra",
                "JSON-LD",
                "api",
                "graphql",
                "hal",
                "jsonapi",
                "openapi",
                "rest",
                "swagger"
            ],
            "support": {
                "issues": "https://github.com/api-platform/core/issues",
                "source": "https://github.com/api-platform/core/tree/v3.4.0-alpha.1"
            },
            "time": "2024-08-10T08:17:16+00:00"
        },
        {
            "name": "brick/math",
            "version": "0.12.1",
            "source": {
                "type": "git",
                "url": "https://github.com/brick/math.git",
                "reference": "f510c0a40911935b77b86859eb5223d58d660df1"
            },
            "dist": {
                "type": "zip",
                "url": "https://api.github.com/repos/brick/math/zipball/f510c0a40911935b77b86859eb5223d58d660df1",
                "reference": "f510c0a40911935b77b86859eb5223d58d660df1",
                "shasum": ""
            },
            "require": {
                "php": "^8.1"
            },
            "require-dev": {
                "php-coveralls/php-coveralls": "^2.2",
                "phpunit/phpunit": "^10.1",
                "vimeo/psalm": "5.16.0"
            },
            "type": "library",
            "autoload": {
                "psr-4": {
                    "Brick\\Math\\": "src/"
                }
            },
            "notification-url": "https://packagist.org/downloads/",
            "license": [
                "MIT"
            ],
            "description": "Arbitrary-precision arithmetic library",
            "keywords": [
                "Arbitrary-precision",
                "BigInteger",
                "BigRational",
                "arithmetic",
                "bigdecimal",
                "bignum",
                "bignumber",
                "brick",
                "decimal",
                "integer",
                "math",
                "mathematics",
                "rational"
            ],
            "support": {
                "issues": "https://github.com/brick/math/issues",
                "source": "https://github.com/brick/math/tree/0.12.1"
            },
            "funding": [
                {
                    "url": "https://github.com/BenMorel",
                    "type": "github"
                }
            ],
            "time": "2023-11-29T23:19:16+00:00"
        },
        {
            "name": "doctrine/cache",
            "version": "2.2.0",
            "source": {
                "type": "git",
                "url": "https://github.com/doctrine/cache.git",
                "reference": "1ca8f21980e770095a31456042471a57bc4c68fb"
            },
            "dist": {
                "type": "zip",
                "url": "https://api.github.com/repos/doctrine/cache/zipball/1ca8f21980e770095a31456042471a57bc4c68fb",
                "reference": "1ca8f21980e770095a31456042471a57bc4c68fb",
                "shasum": ""
            },
            "require": {
                "php": "~7.1 || ^8.0"
            },
            "conflict": {
                "doctrine/common": ">2.2,<2.4"
            },
            "require-dev": {
                "cache/integration-tests": "dev-master",
                "doctrine/coding-standard": "^9",
                "phpunit/phpunit": "^7.5 || ^8.5 || ^9.5",
                "psr/cache": "^1.0 || ^2.0 || ^3.0",
                "symfony/cache": "^4.4 || ^5.4 || ^6",
                "symfony/var-exporter": "^4.4 || ^5.4 || ^6"
            },
            "type": "library",
            "autoload": {
                "psr-4": {
                    "Doctrine\\Common\\Cache\\": "lib/Doctrine/Common/Cache"
                }
            },
            "notification-url": "https://packagist.org/downloads/",
            "license": [
                "MIT"
            ],
            "authors": [
                {
                    "name": "Guilherme Blanco",
                    "email": "guilhermeblanco@gmail.com"
                },
                {
                    "name": "Roman Borschel",
                    "email": "roman@code-factory.org"
                },
                {
                    "name": "Benjamin Eberlei",
                    "email": "kontakt@beberlei.de"
                },
                {
                    "name": "Jonathan Wage",
                    "email": "jonwage@gmail.com"
                },
                {
                    "name": "Johannes Schmitt",
                    "email": "schmittjoh@gmail.com"
                }
            ],
            "description": "PHP Doctrine Cache library is a popular cache implementation that supports many different drivers such as redis, memcache, apc, mongodb and others.",
            "homepage": "https://www.doctrine-project.org/projects/cache.html",
            "keywords": [
                "abstraction",
                "apcu",
                "cache",
                "caching",
                "couchdb",
                "memcached",
                "php",
                "redis",
                "xcache"
            ],
            "support": {
                "issues": "https://github.com/doctrine/cache/issues",
                "source": "https://github.com/doctrine/cache/tree/2.2.0"
            },
            "funding": [
                {
                    "url": "https://www.doctrine-project.org/sponsorship.html",
                    "type": "custom"
                },
                {
                    "url": "https://www.patreon.com/phpdoctrine",
                    "type": "patreon"
                },
                {
                    "url": "https://tidelift.com/funding/github/packagist/doctrine%2Fcache",
                    "type": "tidelift"
                }
            ],
            "time": "2022-05-20T20:07:39+00:00"
        },
        {
            "name": "doctrine/collections",
            "version": "2.2.2",
            "source": {
                "type": "git",
                "url": "https://github.com/doctrine/collections.git",
                "reference": "d8af7f248c74f195f7347424600fd9e17b57af59"
            },
            "dist": {
                "type": "zip",
                "url": "https://api.github.com/repos/doctrine/collections/zipball/d8af7f248c74f195f7347424600fd9e17b57af59",
                "reference": "d8af7f248c74f195f7347424600fd9e17b57af59",
                "shasum": ""
            },
            "require": {
                "doctrine/deprecations": "^1",
                "php": "^8.1"
            },
            "require-dev": {
                "doctrine/coding-standard": "^12",
                "ext-json": "*",
                "phpstan/phpstan": "^1.8",
                "phpstan/phpstan-phpunit": "^1.0",
                "phpunit/phpunit": "^10.5",
                "vimeo/psalm": "^5.11"
            },
            "type": "library",
            "autoload": {
                "psr-4": {
                    "Doctrine\\Common\\Collections\\": "src"
                }
            },
            "notification-url": "https://packagist.org/downloads/",
            "license": [
                "MIT"
            ],
            "authors": [
                {
                    "name": "Guilherme Blanco",
                    "email": "guilhermeblanco@gmail.com"
                },
                {
                    "name": "Roman Borschel",
                    "email": "roman@code-factory.org"
                },
                {
                    "name": "Benjamin Eberlei",
                    "email": "kontakt@beberlei.de"
                },
                {
                    "name": "Jonathan Wage",
                    "email": "jonwage@gmail.com"
                },
                {
                    "name": "Johannes Schmitt",
                    "email": "schmittjoh@gmail.com"
                }
            ],
            "description": "PHP Doctrine Collections library that adds additional functionality on top of PHP arrays.",
            "homepage": "https://www.doctrine-project.org/projects/collections.html",
            "keywords": [
                "array",
                "collections",
                "iterators",
                "php"
            ],
            "support": {
                "issues": "https://github.com/doctrine/collections/issues",
                "source": "https://github.com/doctrine/collections/tree/2.2.2"
            },
            "funding": [
                {
                    "url": "https://www.doctrine-project.org/sponsorship.html",
                    "type": "custom"
                },
                {
                    "url": "https://www.patreon.com/phpdoctrine",
                    "type": "patreon"
                },
                {
                    "url": "https://tidelift.com/funding/github/packagist/doctrine%2Fcollections",
                    "type": "tidelift"
                }
            ],
            "time": "2024-04-18T06:56:21+00:00"
        },
        {
            "name": "doctrine/common",
            "version": "3.4.4",
            "source": {
                "type": "git",
                "url": "https://github.com/doctrine/common.git",
                "reference": "0aad4b7ab7ce8c6602dfbb1e1a24581275fb9d1a"
            },
            "dist": {
                "type": "zip",
                "url": "https://api.github.com/repos/doctrine/common/zipball/0aad4b7ab7ce8c6602dfbb1e1a24581275fb9d1a",
                "reference": "0aad4b7ab7ce8c6602dfbb1e1a24581275fb9d1a",
                "shasum": ""
            },
            "require": {
                "doctrine/persistence": "^2.0 || ^3.0",
                "php": "^7.1 || ^8.0"
            },
            "require-dev": {
                "doctrine/coding-standard": "^9.0 || ^10.0",
                "doctrine/collections": "^1",
                "phpstan/phpstan": "^1.4.1",
                "phpstan/phpstan-phpunit": "^1",
                "phpunit/phpunit": "^7.5.20 || ^8.5 || ^9.0",
                "squizlabs/php_codesniffer": "^3.0",
                "symfony/phpunit-bridge": "^6.1",
                "vimeo/psalm": "^4.4"
            },
            "type": "library",
            "autoload": {
                "psr-4": {
                    "Doctrine\\Common\\": "src"
                }
            },
            "notification-url": "https://packagist.org/downloads/",
            "license": [
                "MIT"
            ],
            "authors": [
                {
                    "name": "Guilherme Blanco",
                    "email": "guilhermeblanco@gmail.com"
                },
                {
                    "name": "Roman Borschel",
                    "email": "roman@code-factory.org"
                },
                {
                    "name": "Benjamin Eberlei",
                    "email": "kontakt@beberlei.de"
                },
                {
                    "name": "Jonathan Wage",
                    "email": "jonwage@gmail.com"
                },
                {
                    "name": "Johannes Schmitt",
                    "email": "schmittjoh@gmail.com"
                },
                {
                    "name": "Marco Pivetta",
                    "email": "ocramius@gmail.com"
                }
            ],
            "description": "PHP Doctrine Common project is a library that provides additional functionality that other Doctrine projects depend on such as better reflection support, proxies and much more.",
            "homepage": "https://www.doctrine-project.org/projects/common.html",
            "keywords": [
                "common",
                "doctrine",
                "php"
            ],
            "support": {
                "issues": "https://github.com/doctrine/common/issues",
                "source": "https://github.com/doctrine/common/tree/3.4.4"
            },
            "funding": [
                {
                    "url": "https://www.doctrine-project.org/sponsorship.html",
                    "type": "custom"
                },
                {
                    "url": "https://www.patreon.com/phpdoctrine",
                    "type": "patreon"
                },
                {
                    "url": "https://tidelift.com/funding/github/packagist/doctrine%2Fcommon",
                    "type": "tidelift"
                }
            ],
            "time": "2024-04-16T13:35:33+00:00"
        },
        {
            "name": "doctrine/data-fixtures",
            "version": "1.7.0",
            "source": {
                "type": "git",
                "url": "https://github.com/doctrine/data-fixtures.git",
                "reference": "bbcb74f2ac6dbe81a14b3c3687d7623490a0448f"
            },
            "dist": {
                "type": "zip",
                "url": "https://api.github.com/repos/doctrine/data-fixtures/zipball/bbcb74f2ac6dbe81a14b3c3687d7623490a0448f",
                "reference": "bbcb74f2ac6dbe81a14b3c3687d7623490a0448f",
                "shasum": ""
            },
            "require": {
                "doctrine/deprecations": "^0.5.3 || ^1.0",
                "doctrine/persistence": "^2.0|^3.0",
                "php": "^7.4 || ^8.0"
            },
            "conflict": {
                "doctrine/dbal": "<3.5 || >=5",
                "doctrine/orm": "<2.14 || >=4",
                "doctrine/phpcr-odm": "<1.3.0"
            },
            "require-dev": {
                "doctrine/annotations": "^1.12 || ^2",
                "doctrine/coding-standard": "^12",
                "doctrine/dbal": "^3.5 || ^4",
                "doctrine/mongodb-odm": "^1.3.0 || ^2.0.0",
                "doctrine/orm": "^2.14 || ^3",
                "ext-sqlite3": "*",
                "phpstan/phpstan": "^1.10",
                "phpunit/phpunit": "^9.6.13 || ^10.4.2",
                "symfony/cache": "^5.4 || ^6.3 || ^7",
                "symfony/var-exporter": "^5.4 || ^6.3 || ^7",
                "vimeo/psalm": "^5.9"
            },
            "suggest": {
                "alcaeus/mongo-php-adapter": "For using MongoDB ODM 1.3 with PHP 7 (deprecated)",
                "doctrine/mongodb-odm": "For loading MongoDB ODM fixtures",
                "doctrine/orm": "For loading ORM fixtures",
                "doctrine/phpcr-odm": "For loading PHPCR ODM fixtures"
            },
            "type": "library",
            "autoload": {
                "psr-4": {
                    "Doctrine\\Common\\DataFixtures\\": "src"
                }
            },
            "notification-url": "https://packagist.org/downloads/",
            "license": [
                "MIT"
            ],
            "authors": [
                {
                    "name": "Jonathan Wage",
                    "email": "jonwage@gmail.com"
                }
            ],
            "description": "Data Fixtures for all Doctrine Object Managers",
            "homepage": "https://www.doctrine-project.org",
            "keywords": [
                "database"
            ],
            "support": {
                "issues": "https://github.com/doctrine/data-fixtures/issues",
                "source": "https://github.com/doctrine/data-fixtures/tree/1.7.0"
            },
            "funding": [
                {
                    "url": "https://www.doctrine-project.org/sponsorship.html",
                    "type": "custom"
                },
                {
                    "url": "https://www.patreon.com/phpdoctrine",
                    "type": "patreon"
                },
                {
                    "url": "https://tidelift.com/funding/github/packagist/doctrine%2Fdata-fixtures",
                    "type": "tidelift"
                }
            ],
            "time": "2023-11-24T11:18:31+00:00"
        },
        {
            "name": "doctrine/dbal",
            "version": "4.1.0",
            "source": {
                "type": "git",
                "url": "https://github.com/doctrine/dbal.git",
                "reference": "2377cd41609aa51bee822c8d207317a3f363a558"
            },
            "dist": {
                "type": "zip",
                "url": "https://api.github.com/repos/doctrine/dbal/zipball/2377cd41609aa51bee822c8d207317a3f363a558",
                "reference": "2377cd41609aa51bee822c8d207317a3f363a558",
                "shasum": ""
            },
            "require": {
                "doctrine/deprecations": "^0.5.3|^1",
                "php": "^8.1",
                "psr/cache": "^1|^2|^3",
                "psr/log": "^1|^2|^3"
            },
            "require-dev": {
                "doctrine/coding-standard": "12.0.0",
                "fig/log-test": "^1",
                "jetbrains/phpstorm-stubs": "2023.2",
                "phpstan/phpstan": "1.11.7",
                "phpstan/phpstan-phpunit": "1.4.0",
                "phpstan/phpstan-strict-rules": "^1.6",
                "phpunit/phpunit": "10.5.28",
                "psalm/plugin-phpunit": "0.19.0",
                "slevomat/coding-standard": "8.13.1",
                "squizlabs/php_codesniffer": "3.10.2",
                "symfony/cache": "^6.3.8|^7.0",
                "symfony/console": "^5.4|^6.3|^7.0",
                "vimeo/psalm": "5.24.0"
            },
            "suggest": {
                "symfony/console": "For helpful console commands such as SQL execution and import of files."
            },
            "type": "library",
            "autoload": {
                "psr-4": {
                    "Doctrine\\DBAL\\": "src"
                }
            },
            "notification-url": "https://packagist.org/downloads/",
            "license": [
                "MIT"
            ],
            "authors": [
                {
                    "name": "Guilherme Blanco",
                    "email": "guilhermeblanco@gmail.com"
                },
                {
                    "name": "Roman Borschel",
                    "email": "roman@code-factory.org"
                },
                {
                    "name": "Benjamin Eberlei",
                    "email": "kontakt@beberlei.de"
                },
                {
                    "name": "Jonathan Wage",
                    "email": "jonwage@gmail.com"
                }
            ],
            "description": "Powerful PHP database abstraction layer (DBAL) with many features for database schema introspection and management.",
            "homepage": "https://www.doctrine-project.org/projects/dbal.html",
            "keywords": [
                "abstraction",
                "database",
                "db2",
                "dbal",
                "mariadb",
                "mssql",
                "mysql",
                "oci8",
                "oracle",
                "pdo",
                "pgsql",
                "postgresql",
                "queryobject",
                "sasql",
                "sql",
                "sqlite",
                "sqlserver",
                "sqlsrv"
            ],
            "support": {
                "issues": "https://github.com/doctrine/dbal/issues",
                "source": "https://github.com/doctrine/dbal/tree/4.1.0"
            },
            "funding": [
                {
                    "url": "https://www.doctrine-project.org/sponsorship.html",
                    "type": "custom"
                },
                {
                    "url": "https://www.patreon.com/phpdoctrine",
                    "type": "patreon"
                },
                {
                    "url": "https://tidelift.com/funding/github/packagist/doctrine%2Fdbal",
                    "type": "tidelift"
                }
            ],
            "time": "2024-08-15T07:37:07+00:00"
        },
        {
            "name": "doctrine/deprecations",
            "version": "1.1.3",
            "source": {
                "type": "git",
                "url": "https://github.com/doctrine/deprecations.git",
                "reference": "dfbaa3c2d2e9a9df1118213f3b8b0c597bb99fab"
            },
            "dist": {
                "type": "zip",
                "url": "https://api.github.com/repos/doctrine/deprecations/zipball/dfbaa3c2d2e9a9df1118213f3b8b0c597bb99fab",
                "reference": "dfbaa3c2d2e9a9df1118213f3b8b0c597bb99fab",
                "shasum": ""
            },
            "require": {
                "php": "^7.1 || ^8.0"
            },
            "require-dev": {
                "doctrine/coding-standard": "^9",
                "phpstan/phpstan": "1.4.10 || 1.10.15",
                "phpstan/phpstan-phpunit": "^1.0",
                "phpunit/phpunit": "^7.5 || ^8.5 || ^9.5",
                "psalm/plugin-phpunit": "0.18.4",
                "psr/log": "^1 || ^2 || ^3",
                "vimeo/psalm": "4.30.0 || 5.12.0"
            },
            "suggest": {
                "psr/log": "Allows logging deprecations via PSR-3 logger implementation"
            },
            "type": "library",
            "autoload": {
                "psr-4": {
                    "Doctrine\\Deprecations\\": "lib/Doctrine/Deprecations"
                }
            },
            "notification-url": "https://packagist.org/downloads/",
            "license": [
                "MIT"
            ],
            "description": "A small layer on top of trigger_error(E_USER_DEPRECATED) or PSR-3 logging with options to disable all deprecations or selectively for packages.",
            "homepage": "https://www.doctrine-project.org/",
            "support": {
                "issues": "https://github.com/doctrine/deprecations/issues",
                "source": "https://github.com/doctrine/deprecations/tree/1.1.3"
            },
            "time": "2024-01-30T19:34:25+00:00"
        },
        {
            "name": "doctrine/doctrine-bundle",
            "version": "2.12.0",
            "source": {
                "type": "git",
                "url": "https://github.com/doctrine/DoctrineBundle.git",
                "reference": "5418e811a14724068e95e0ba43353b903ada530f"
            },
            "dist": {
                "type": "zip",
                "url": "https://api.github.com/repos/doctrine/DoctrineBundle/zipball/5418e811a14724068e95e0ba43353b903ada530f",
                "reference": "5418e811a14724068e95e0ba43353b903ada530f",
                "shasum": ""
            },
            "require": {
                "doctrine/cache": "^1.11 || ^2.0",
                "doctrine/dbal": "^3.7.0 || ^4.0",
                "doctrine/persistence": "^2.2 || ^3",
                "doctrine/sql-formatter": "^1.0.1",
                "php": "^7.4 || ^8.0",
                "symfony/cache": "^5.4 || ^6.0 || ^7.0",
                "symfony/config": "^5.4 || ^6.0 || ^7.0",
                "symfony/console": "^5.4 || ^6.0 || ^7.0",
                "symfony/dependency-injection": "^5.4 || ^6.0 || ^7.0",
                "symfony/deprecation-contracts": "^2.1 || ^3",
                "symfony/doctrine-bridge": "^5.4.19 || ^6.0.7 || ^7.0",
                "symfony/framework-bundle": "^5.4 || ^6.0 || ^7.0",
                "symfony/polyfill-php80": "^1.15",
                "symfony/service-contracts": "^1.1.1 || ^2.0 || ^3"
            },
            "conflict": {
                "doctrine/annotations": ">=3.0",
                "doctrine/orm": "<2.17 || >=4.0",
                "twig/twig": "<1.34 || >=2.0 <2.4"
            },
            "require-dev": {
                "doctrine/annotations": "^1 || ^2",
                "doctrine/coding-standard": "^12",
                "doctrine/deprecations": "^1.0",
                "doctrine/orm": "^2.17 || ^3.0",
                "friendsofphp/proxy-manager-lts": "^1.0",
                "phpunit/phpunit": "^9.5.26",
                "psalm/plugin-phpunit": "^0.18.4",
                "psalm/plugin-symfony": "^5",
                "psr/log": "^1.1.4 || ^2.0 || ^3.0",
                "symfony/phpunit-bridge": "^6.1 || ^7.0",
                "symfony/property-info": "^5.4 || ^6.0 || ^7.0",
                "symfony/proxy-manager-bridge": "^5.4 || ^6.0 || ^7.0",
                "symfony/security-bundle": "^5.4 || ^6.0 || ^7.0",
                "symfony/stopwatch": "^5.4 || ^6.0 || ^7.0",
                "symfony/string": "^5.4 || ^6.0 || ^7.0",
                "symfony/twig-bridge": "^5.4 || ^6.0 || ^7.0",
                "symfony/validator": "^5.4 || ^6.0 || ^7.0",
                "symfony/var-exporter": "^5.4 || ^6.2 || ^7.0",
                "symfony/web-profiler-bundle": "^5.4 || ^6.0 || ^7.0",
                "symfony/yaml": "^5.4 || ^6.0 || ^7.0",
                "twig/twig": "^1.34 || ^2.12 || ^3.0",
                "vimeo/psalm": "^5.15"
            },
            "suggest": {
                "doctrine/orm": "The Doctrine ORM integration is optional in the bundle.",
                "ext-pdo": "*",
                "symfony/web-profiler-bundle": "To use the data collector."
            },
            "type": "symfony-bundle",
            "autoload": {
                "psr-4": {
                    "Doctrine\\Bundle\\DoctrineBundle\\": "src"
                }
            },
            "notification-url": "https://packagist.org/downloads/",
            "license": [
                "MIT"
            ],
            "authors": [
                {
                    "name": "Fabien Potencier",
                    "email": "fabien@symfony.com"
                },
                {
                    "name": "Benjamin Eberlei",
                    "email": "kontakt@beberlei.de"
                },
                {
                    "name": "Symfony Community",
                    "homepage": "https://symfony.com/contributors"
                },
                {
                    "name": "Doctrine Project",
                    "homepage": "https://www.doctrine-project.org/"
                }
            ],
            "description": "Symfony DoctrineBundle",
            "homepage": "https://www.doctrine-project.org",
            "keywords": [
                "database",
                "dbal",
                "orm",
                "persistence"
            ],
            "support": {
                "issues": "https://github.com/doctrine/DoctrineBundle/issues",
                "source": "https://github.com/doctrine/DoctrineBundle/tree/2.12.0"
            },
            "funding": [
                {
                    "url": "https://www.doctrine-project.org/sponsorship.html",
                    "type": "custom"
                },
                {
                    "url": "https://www.patreon.com/phpdoctrine",
                    "type": "patreon"
                },
                {
                    "url": "https://tidelift.com/funding/github/packagist/doctrine%2Fdoctrine-bundle",
                    "type": "tidelift"
                }
            ],
            "time": "2024-03-19T07:20:37+00:00"
        },
        {
            "name": "doctrine/doctrine-fixtures-bundle",
            "version": "3.6.1",
            "source": {
                "type": "git",
                "url": "https://github.com/doctrine/DoctrineFixturesBundle.git",
                "reference": "d13a08ebf244f74c8adb8ff15aa55d01c404e534"
            },
            "dist": {
                "type": "zip",
                "url": "https://api.github.com/repos/doctrine/DoctrineFixturesBundle/zipball/d13a08ebf244f74c8adb8ff15aa55d01c404e534",
                "reference": "d13a08ebf244f74c8adb8ff15aa55d01c404e534",
                "shasum": ""
            },
            "require": {
                "doctrine/data-fixtures": "^1.3",
                "doctrine/doctrine-bundle": "^2.2",
                "doctrine/orm": "^2.14.0 || ^3.0",
                "doctrine/persistence": "^2.4|^3.0",
                "php": "^7.4 || ^8.0",
                "symfony/config": "^5.4|^6.0|^7.0",
                "symfony/console": "^5.4|^6.0|^7.0",
                "symfony/dependency-injection": "^5.4|^6.0|^7.0",
                "symfony/deprecation-contracts": "^2.1|^3",
                "symfony/doctrine-bridge": "^5.4|^6.0|^7.0",
                "symfony/http-kernel": "^5.4|^6.0|^7.0"
            },
            "conflict": {
                "doctrine/dbal": "< 3"
            },
            "require-dev": {
                "doctrine/coding-standard": "^12",
                "phpstan/phpstan": "^1.10.39",
                "phpunit/phpunit": "^9.6.13",
                "symfony/phpunit-bridge": "^6.3.6",
                "vimeo/psalm": "^5.15"
            },
            "type": "symfony-bundle",
            "autoload": {
                "psr-4": {
                    "Doctrine\\Bundle\\FixturesBundle\\": "src"
                }
            },
            "notification-url": "https://packagist.org/downloads/",
            "license": [
                "MIT"
            ],
            "authors": [
                {
                    "name": "Fabien Potencier",
                    "email": "fabien@symfony.com"
                },
                {
                    "name": "Doctrine Project",
                    "homepage": "https://www.doctrine-project.org"
                },
                {
                    "name": "Symfony Community",
                    "homepage": "https://symfony.com/contributors"
                }
            ],
            "description": "Symfony DoctrineFixturesBundle",
            "homepage": "https://www.doctrine-project.org",
            "keywords": [
                "Fixture",
                "persistence"
            ],
            "support": {
                "issues": "https://github.com/doctrine/DoctrineFixturesBundle/issues",
                "source": "https://github.com/doctrine/DoctrineFixturesBundle/tree/3.6.1"
            },
            "funding": [
                {
                    "url": "https://www.doctrine-project.org/sponsorship.html",
                    "type": "custom"
                },
                {
                    "url": "https://www.patreon.com/phpdoctrine",
                    "type": "patreon"
                },
                {
                    "url": "https://tidelift.com/funding/github/packagist/doctrine%2Fdoctrine-fixtures-bundle",
                    "type": "tidelift"
                }
            ],
            "time": "2024-05-07T07:16:35+00:00"
        },
        {
            "name": "doctrine/doctrine-migrations-bundle",
            "version": "3.3.1",
            "source": {
                "type": "git",
                "url": "https://github.com/doctrine/DoctrineMigrationsBundle.git",
                "reference": "715b62c31a5894afcb2b2cdbbc6607d7dd0580c0"
            },
            "dist": {
                "type": "zip",
                "url": "https://api.github.com/repos/doctrine/DoctrineMigrationsBundle/zipball/715b62c31a5894afcb2b2cdbbc6607d7dd0580c0",
                "reference": "715b62c31a5894afcb2b2cdbbc6607d7dd0580c0",
                "shasum": ""
            },
            "require": {
                "doctrine/doctrine-bundle": "^2.4",
                "doctrine/migrations": "^3.2",
                "php": "^7.2|^8.0",
                "symfony/deprecation-contracts": "^2.1 || ^3",
                "symfony/framework-bundle": "^5.4 || ^6.0 || ^7.0"
            },
            "require-dev": {
                "composer/semver": "^3.0",
                "doctrine/coding-standard": "^12",
                "doctrine/orm": "^2.6 || ^3",
                "doctrine/persistence": "^2.0 || ^3 ",
                "phpstan/phpstan": "^1.4",
                "phpstan/phpstan-deprecation-rules": "^1",
                "phpstan/phpstan-phpunit": "^1",
                "phpstan/phpstan-strict-rules": "^1.1",
                "phpstan/phpstan-symfony": "^1.3",
                "phpunit/phpunit": "^8.5|^9.5",
                "psalm/plugin-phpunit": "^0.18.4",
                "psalm/plugin-symfony": "^3 || ^5",
                "symfony/phpunit-bridge": "^6.3 || ^7",
                "symfony/var-exporter": "^5.4 || ^6 || ^7",
                "vimeo/psalm": "^4.30 || ^5.15"
            },
            "type": "symfony-bundle",
            "autoload": {
                "psr-4": {
                    "Doctrine\\Bundle\\MigrationsBundle\\": ""
                },
                "exclude-from-classmap": [
                    "/Tests/"
                ]
            },
            "notification-url": "https://packagist.org/downloads/",
            "license": [
                "MIT"
            ],
            "authors": [
                {
                    "name": "Fabien Potencier",
                    "email": "fabien@symfony.com"
                },
                {
                    "name": "Doctrine Project",
                    "homepage": "https://www.doctrine-project.org"
                },
                {
                    "name": "Symfony Community",
                    "homepage": "https://symfony.com/contributors"
                }
            ],
            "description": "Symfony DoctrineMigrationsBundle",
            "homepage": "https://www.doctrine-project.org",
            "keywords": [
                "dbal",
                "migrations",
                "schema"
            ],
            "support": {
                "issues": "https://github.com/doctrine/DoctrineMigrationsBundle/issues",
                "source": "https://github.com/doctrine/DoctrineMigrationsBundle/tree/3.3.1"
            },
            "funding": [
                {
                    "url": "https://www.doctrine-project.org/sponsorship.html",
                    "type": "custom"
                },
                {
                    "url": "https://www.patreon.com/phpdoctrine",
                    "type": "patreon"
                },
                {
                    "url": "https://tidelift.com/funding/github/packagist/doctrine%2Fdoctrine-migrations-bundle",
                    "type": "tidelift"
                }
            ],
            "time": "2024-05-14T20:32:18+00:00"
        },
        {
            "name": "doctrine/event-manager",
            "version": "2.0.1",
            "source": {
                "type": "git",
                "url": "https://github.com/doctrine/event-manager.git",
                "reference": "b680156fa328f1dfd874fd48c7026c41570b9c6e"
            },
            "dist": {
                "type": "zip",
                "url": "https://api.github.com/repos/doctrine/event-manager/zipball/b680156fa328f1dfd874fd48c7026c41570b9c6e",
                "reference": "b680156fa328f1dfd874fd48c7026c41570b9c6e",
                "shasum": ""
            },
            "require": {
                "php": "^8.1"
            },
            "conflict": {
                "doctrine/common": "<2.9"
            },
            "require-dev": {
                "doctrine/coding-standard": "^12",
                "phpstan/phpstan": "^1.8.8",
                "phpunit/phpunit": "^10.5",
                "vimeo/psalm": "^5.24"
            },
            "type": "library",
            "autoload": {
                "psr-4": {
                    "Doctrine\\Common\\": "src"
                }
            },
            "notification-url": "https://packagist.org/downloads/",
            "license": [
                "MIT"
            ],
            "authors": [
                {
                    "name": "Guilherme Blanco",
                    "email": "guilhermeblanco@gmail.com"
                },
                {
                    "name": "Roman Borschel",
                    "email": "roman@code-factory.org"
                },
                {
                    "name": "Benjamin Eberlei",
                    "email": "kontakt@beberlei.de"
                },
                {
                    "name": "Jonathan Wage",
                    "email": "jonwage@gmail.com"
                },
                {
                    "name": "Johannes Schmitt",
                    "email": "schmittjoh@gmail.com"
                },
                {
                    "name": "Marco Pivetta",
                    "email": "ocramius@gmail.com"
                }
            ],
            "description": "The Doctrine Event Manager is a simple PHP event system that was built to be used with the various Doctrine projects.",
            "homepage": "https://www.doctrine-project.org/projects/event-manager.html",
            "keywords": [
                "event",
                "event dispatcher",
                "event manager",
                "event system",
                "events"
            ],
            "support": {
                "issues": "https://github.com/doctrine/event-manager/issues",
                "source": "https://github.com/doctrine/event-manager/tree/2.0.1"
            },
            "funding": [
                {
                    "url": "https://www.doctrine-project.org/sponsorship.html",
                    "type": "custom"
                },
                {
                    "url": "https://www.patreon.com/phpdoctrine",
                    "type": "patreon"
                },
                {
                    "url": "https://tidelift.com/funding/github/packagist/doctrine%2Fevent-manager",
                    "type": "tidelift"
                }
            ],
            "time": "2024-05-22T20:47:39+00:00"
        },
        {
            "name": "doctrine/inflector",
            "version": "2.0.10",
            "source": {
                "type": "git",
                "url": "https://github.com/doctrine/inflector.git",
                "reference": "5817d0659c5b50c9b950feb9af7b9668e2c436bc"
            },
            "dist": {
                "type": "zip",
                "url": "https://api.github.com/repos/doctrine/inflector/zipball/5817d0659c5b50c9b950feb9af7b9668e2c436bc",
                "reference": "5817d0659c5b50c9b950feb9af7b9668e2c436bc",
                "shasum": ""
            },
            "require": {
                "php": "^7.2 || ^8.0"
            },
            "require-dev": {
                "doctrine/coding-standard": "^11.0",
                "phpstan/phpstan": "^1.8",
                "phpstan/phpstan-phpunit": "^1.1",
                "phpstan/phpstan-strict-rules": "^1.3",
                "phpunit/phpunit": "^8.5 || ^9.5",
                "vimeo/psalm": "^4.25 || ^5.4"
            },
            "type": "library",
            "autoload": {
                "psr-4": {
                    "Doctrine\\Inflector\\": "lib/Doctrine/Inflector"
                }
            },
            "notification-url": "https://packagist.org/downloads/",
            "license": [
                "MIT"
            ],
            "authors": [
                {
                    "name": "Guilherme Blanco",
                    "email": "guilhermeblanco@gmail.com"
                },
                {
                    "name": "Roman Borschel",
                    "email": "roman@code-factory.org"
                },
                {
                    "name": "Benjamin Eberlei",
                    "email": "kontakt@beberlei.de"
                },
                {
                    "name": "Jonathan Wage",
                    "email": "jonwage@gmail.com"
                },
                {
                    "name": "Johannes Schmitt",
                    "email": "schmittjoh@gmail.com"
                }
            ],
            "description": "PHP Doctrine Inflector is a small library that can perform string manipulations with regard to upper/lowercase and singular/plural forms of words.",
            "homepage": "https://www.doctrine-project.org/projects/inflector.html",
            "keywords": [
                "inflection",
                "inflector",
                "lowercase",
                "manipulation",
                "php",
                "plural",
                "singular",
                "strings",
                "uppercase",
                "words"
            ],
            "support": {
                "issues": "https://github.com/doctrine/inflector/issues",
                "source": "https://github.com/doctrine/inflector/tree/2.0.10"
            },
            "funding": [
                {
                    "url": "https://www.doctrine-project.org/sponsorship.html",
                    "type": "custom"
                },
                {
                    "url": "https://www.patreon.com/phpdoctrine",
                    "type": "patreon"
                },
                {
                    "url": "https://tidelift.com/funding/github/packagist/doctrine%2Finflector",
                    "type": "tidelift"
                }
            ],
            "time": "2024-02-18T20:23:39+00:00"
        },
        {
            "name": "doctrine/instantiator",
            "version": "2.0.0",
            "source": {
                "type": "git",
                "url": "https://github.com/doctrine/instantiator.git",
                "reference": "c6222283fa3f4ac679f8b9ced9a4e23f163e80d0"
            },
            "dist": {
                "type": "zip",
                "url": "https://api.github.com/repos/doctrine/instantiator/zipball/c6222283fa3f4ac679f8b9ced9a4e23f163e80d0",
                "reference": "c6222283fa3f4ac679f8b9ced9a4e23f163e80d0",
                "shasum": ""
            },
            "require": {
                "php": "^8.1"
            },
            "require-dev": {
                "doctrine/coding-standard": "^11",
                "ext-pdo": "*",
                "ext-phar": "*",
                "phpbench/phpbench": "^1.2",
                "phpstan/phpstan": "^1.9.4",
                "phpstan/phpstan-phpunit": "^1.3",
                "phpunit/phpunit": "^9.5.27",
                "vimeo/psalm": "^5.4"
            },
            "type": "library",
            "autoload": {
                "psr-4": {
                    "Doctrine\\Instantiator\\": "src/Doctrine/Instantiator/"
                }
            },
            "notification-url": "https://packagist.org/downloads/",
            "license": [
                "MIT"
            ],
            "authors": [
                {
                    "name": "Marco Pivetta",
                    "email": "ocramius@gmail.com",
                    "homepage": "https://ocramius.github.io/"
                }
            ],
            "description": "A small, lightweight utility to instantiate objects in PHP without invoking their constructors",
            "homepage": "https://www.doctrine-project.org/projects/instantiator.html",
            "keywords": [
                "constructor",
                "instantiate"
            ],
            "support": {
                "issues": "https://github.com/doctrine/instantiator/issues",
                "source": "https://github.com/doctrine/instantiator/tree/2.0.0"
            },
            "funding": [
                {
                    "url": "https://www.doctrine-project.org/sponsorship.html",
                    "type": "custom"
                },
                {
                    "url": "https://www.patreon.com/phpdoctrine",
                    "type": "patreon"
                },
                {
                    "url": "https://tidelift.com/funding/github/packagist/doctrine%2Finstantiator",
                    "type": "tidelift"
                }
            ],
            "time": "2022-12-30T00:23:10+00:00"
        },
        {
            "name": "doctrine/lexer",
            "version": "3.0.1",
            "source": {
                "type": "git",
                "url": "https://github.com/doctrine/lexer.git",
                "reference": "31ad66abc0fc9e1a1f2d9bc6a42668d2fbbcd6dd"
            },
            "dist": {
                "type": "zip",
                "url": "https://api.github.com/repos/doctrine/lexer/zipball/31ad66abc0fc9e1a1f2d9bc6a42668d2fbbcd6dd",
                "reference": "31ad66abc0fc9e1a1f2d9bc6a42668d2fbbcd6dd",
                "shasum": ""
            },
            "require": {
                "php": "^8.1"
            },
            "require-dev": {
                "doctrine/coding-standard": "^12",
                "phpstan/phpstan": "^1.10",
                "phpunit/phpunit": "^10.5",
                "psalm/plugin-phpunit": "^0.18.3",
                "vimeo/psalm": "^5.21"
            },
            "type": "library",
            "autoload": {
                "psr-4": {
                    "Doctrine\\Common\\Lexer\\": "src"
                }
            },
            "notification-url": "https://packagist.org/downloads/",
            "license": [
                "MIT"
            ],
            "authors": [
                {
                    "name": "Guilherme Blanco",
                    "email": "guilhermeblanco@gmail.com"
                },
                {
                    "name": "Roman Borschel",
                    "email": "roman@code-factory.org"
                },
                {
                    "name": "Johannes Schmitt",
                    "email": "schmittjoh@gmail.com"
                }
            ],
            "description": "PHP Doctrine Lexer parser library that can be used in Top-Down, Recursive Descent Parsers.",
            "homepage": "https://www.doctrine-project.org/projects/lexer.html",
            "keywords": [
                "annotations",
                "docblock",
                "lexer",
                "parser",
                "php"
            ],
            "support": {
                "issues": "https://github.com/doctrine/lexer/issues",
                "source": "https://github.com/doctrine/lexer/tree/3.0.1"
            },
            "funding": [
                {
                    "url": "https://www.doctrine-project.org/sponsorship.html",
                    "type": "custom"
                },
                {
                    "url": "https://www.patreon.com/phpdoctrine",
                    "type": "patreon"
                },
                {
                    "url": "https://tidelift.com/funding/github/packagist/doctrine%2Flexer",
                    "type": "tidelift"
                }
            ],
            "time": "2024-02-05T11:56:58+00:00"
        },
        {
            "name": "doctrine/migrations",
            "version": "3.8.0",
            "source": {
                "type": "git",
                "url": "https://github.com/doctrine/migrations.git",
                "reference": "535a70dcbd88b8c6ba945be050977457f4f4c06c"
            },
            "dist": {
                "type": "zip",
                "url": "https://api.github.com/repos/doctrine/migrations/zipball/535a70dcbd88b8c6ba945be050977457f4f4c06c",
                "reference": "535a70dcbd88b8c6ba945be050977457f4f4c06c",
                "shasum": ""
            },
            "require": {
                "composer-runtime-api": "^2",
                "doctrine/dbal": "^3.6 || ^4",
                "doctrine/deprecations": "^0.5.3 || ^1",
                "doctrine/event-manager": "^1.2 || ^2.0",
                "php": "^8.1",
                "psr/log": "^1.1.3 || ^2 || ^3",
                "symfony/console": "^5.4 || ^6.0 || ^7.0",
                "symfony/stopwatch": "^5.4 || ^6.0 || ^7.0",
                "symfony/var-exporter": "^6.2 || ^7.0"
            },
            "conflict": {
                "doctrine/orm": "<2.12 || >=4"
            },
            "require-dev": {
                "doctrine/coding-standard": "^12",
                "doctrine/orm": "^2.13 || ^3",
                "doctrine/persistence": "^2 || ^3",
                "doctrine/sql-formatter": "^1.0",
                "ext-pdo_sqlite": "*",
                "phpstan/phpstan": "^1.10",
                "phpstan/phpstan-deprecation-rules": "^1.1",
                "phpstan/phpstan-phpunit": "^1.3",
                "phpstan/phpstan-strict-rules": "^1.4",
                "phpstan/phpstan-symfony": "^1.3",
                "phpunit/phpunit": "^10.3",
                "symfony/cache": "^5.4 || ^6.0 || ^7.0",
                "symfony/process": "^5.4 || ^6.0 || ^7.0",
                "symfony/yaml": "^5.4 || ^6.0 || ^7.0"
            },
            "suggest": {
                "doctrine/sql-formatter": "Allows to generate formatted SQL with the diff command.",
                "symfony/yaml": "Allows the use of yaml for migration configuration files."
            },
            "bin": [
                "bin/doctrine-migrations"
            ],
            "type": "library",
            "autoload": {
                "psr-4": {
                    "Doctrine\\Migrations\\": "src"
                }
            },
            "notification-url": "https://packagist.org/downloads/",
            "license": [
                "MIT"
            ],
            "authors": [
                {
                    "name": "Benjamin Eberlei",
                    "email": "kontakt@beberlei.de"
                },
                {
                    "name": "Jonathan Wage",
                    "email": "jonwage@gmail.com"
                },
                {
                    "name": "Michael Simonson",
                    "email": "contact@mikesimonson.com"
                }
            ],
            "description": "PHP Doctrine Migrations project offer additional functionality on top of the database abstraction layer (DBAL) for versioning your database schema and easily deploying changes to it. It is a very easy to use and a powerful tool.",
            "homepage": "https://www.doctrine-project.org/projects/migrations.html",
            "keywords": [
                "database",
                "dbal",
                "migrations"
            ],
            "support": {
                "issues": "https://github.com/doctrine/migrations/issues",
                "source": "https://github.com/doctrine/migrations/tree/3.8.0"
            },
            "funding": [
                {
                    "url": "https://www.doctrine-project.org/sponsorship.html",
                    "type": "custom"
                },
                {
                    "url": "https://www.patreon.com/phpdoctrine",
                    "type": "patreon"
                },
                {
                    "url": "https://tidelift.com/funding/github/packagist/doctrine%2Fmigrations",
                    "type": "tidelift"
                }
            ],
            "time": "2024-06-26T14:12:46+00:00"
        },
        {
            "name": "doctrine/orm",
            "version": "3.2.1",
            "source": {
                "type": "git",
                "url": "https://github.com/doctrine/orm.git",
                "reference": "722cea6536775206e81744542b36fa7c9a4ea3e5"
            },
            "dist": {
                "type": "zip",
                "url": "https://api.github.com/repos/doctrine/orm/zipball/722cea6536775206e81744542b36fa7c9a4ea3e5",
                "reference": "722cea6536775206e81744542b36fa7c9a4ea3e5",
                "shasum": ""
            },
            "require": {
                "composer-runtime-api": "^2",
                "doctrine/collections": "^2.2",
                "doctrine/dbal": "^3.8.2 || ^4",
                "doctrine/deprecations": "^0.5.3 || ^1",
                "doctrine/event-manager": "^1.2 || ^2",
                "doctrine/inflector": "^1.4 || ^2.0",
                "doctrine/instantiator": "^1.3 || ^2",
                "doctrine/lexer": "^3",
                "doctrine/persistence": "^3.3.1",
                "ext-ctype": "*",
                "php": "^8.1",
                "psr/cache": "^1 || ^2 || ^3",
                "symfony/console": "^5.4 || ^6.0 || ^7.0",
                "symfony/var-exporter": "^6.3.9 || ^7.0"
            },
            "require-dev": {
                "doctrine/coding-standard": "^12.0",
                "phpbench/phpbench": "^1.0",
                "phpstan/phpstan": "1.11.1",
                "phpunit/phpunit": "^10.4.0",
                "psr/log": "^1 || ^2 || ^3",
                "squizlabs/php_codesniffer": "3.7.2",
                "symfony/cache": "^5.4 || ^6.2 || ^7.0",
                "vimeo/psalm": "5.24.0"
            },
            "suggest": {
                "ext-dom": "Provides support for XSD validation for XML mapping files",
                "symfony/cache": "Provides cache support for Setup Tool with doctrine/cache 2.0"
            },
            "type": "library",
            "autoload": {
                "psr-4": {
                    "Doctrine\\ORM\\": "src"
                }
            },
            "notification-url": "https://packagist.org/downloads/",
            "license": [
                "MIT"
            ],
            "authors": [
                {
                    "name": "Guilherme Blanco",
                    "email": "guilhermeblanco@gmail.com"
                },
                {
                    "name": "Roman Borschel",
                    "email": "roman@code-factory.org"
                },
                {
                    "name": "Benjamin Eberlei",
                    "email": "kontakt@beberlei.de"
                },
                {
                    "name": "Jonathan Wage",
                    "email": "jonwage@gmail.com"
                },
                {
                    "name": "Marco Pivetta",
                    "email": "ocramius@gmail.com"
                }
            ],
            "description": "Object-Relational-Mapper for PHP",
            "homepage": "https://www.doctrine-project.org/projects/orm.html",
            "keywords": [
                "database",
                "orm"
            ],
            "support": {
                "issues": "https://github.com/doctrine/orm/issues",
                "source": "https://github.com/doctrine/orm/tree/3.2.1"
            },
            "time": "2024-06-26T21:48:58+00:00"
        },
        {
            "name": "doctrine/persistence",
            "version": "3.3.3",
            "source": {
                "type": "git",
                "url": "https://github.com/doctrine/persistence.git",
                "reference": "b337726451f5d530df338fc7f68dee8781b49779"
            },
            "dist": {
                "type": "zip",
                "url": "https://api.github.com/repos/doctrine/persistence/zipball/b337726451f5d530df338fc7f68dee8781b49779",
                "reference": "b337726451f5d530df338fc7f68dee8781b49779",
                "shasum": ""
            },
            "require": {
                "doctrine/event-manager": "^1 || ^2",
                "php": "^7.2 || ^8.0",
                "psr/cache": "^1.0 || ^2.0 || ^3.0"
            },
            "conflict": {
                "doctrine/common": "<2.10"
            },
            "require-dev": {
                "doctrine/coding-standard": "^12",
                "doctrine/common": "^3.0",
                "phpstan/phpstan": "1.11.1",
                "phpstan/phpstan-phpunit": "^1",
                "phpstan/phpstan-strict-rules": "^1.1",
                "phpunit/phpunit": "^8.5 || ^9.5",
                "symfony/cache": "^4.4 || ^5.4 || ^6.0",
                "vimeo/psalm": "4.30.0 || 5.24.0"
            },
            "type": "library",
            "autoload": {
                "psr-4": {
                    "Doctrine\\Persistence\\": "src/Persistence"
                }
            },
            "notification-url": "https://packagist.org/downloads/",
            "license": [
                "MIT"
            ],
            "authors": [
                {
                    "name": "Guilherme Blanco",
                    "email": "guilhermeblanco@gmail.com"
                },
                {
                    "name": "Roman Borschel",
                    "email": "roman@code-factory.org"
                },
                {
                    "name": "Benjamin Eberlei",
                    "email": "kontakt@beberlei.de"
                },
                {
                    "name": "Jonathan Wage",
                    "email": "jonwage@gmail.com"
                },
                {
                    "name": "Johannes Schmitt",
                    "email": "schmittjoh@gmail.com"
                },
                {
                    "name": "Marco Pivetta",
                    "email": "ocramius@gmail.com"
                }
            ],
            "description": "The Doctrine Persistence project is a set of shared interfaces and functionality that the different Doctrine object mappers share.",
            "homepage": "https://www.doctrine-project.org/projects/persistence.html",
            "keywords": [
                "mapper",
                "object",
                "odm",
                "orm",
                "persistence"
            ],
            "support": {
                "issues": "https://github.com/doctrine/persistence/issues",
                "source": "https://github.com/doctrine/persistence/tree/3.3.3"
            },
            "funding": [
                {
                    "url": "https://www.doctrine-project.org/sponsorship.html",
                    "type": "custom"
                },
                {
                    "url": "https://www.patreon.com/phpdoctrine",
                    "type": "patreon"
                },
                {
                    "url": "https://tidelift.com/funding/github/packagist/doctrine%2Fpersistence",
                    "type": "tidelift"
                }
            ],
            "time": "2024-06-20T10:14:30+00:00"
        },
        {
            "name": "doctrine/sql-formatter",
            "version": "1.4.1",
            "source": {
                "type": "git",
                "url": "https://github.com/doctrine/sql-formatter.git",
                "reference": "7f83911cc5eba870de7ebb11283972483f7e2891"
            },
            "dist": {
                "type": "zip",
                "url": "https://api.github.com/repos/doctrine/sql-formatter/zipball/7f83911cc5eba870de7ebb11283972483f7e2891",
                "reference": "7f83911cc5eba870de7ebb11283972483f7e2891",
                "shasum": ""
            },
            "require": {
                "php": "^8.1"
            },
            "require-dev": {
                "doctrine/coding-standard": "^12",
                "phpstan/phpstan": "^1.10",
                "phpunit/phpunit": "^10.5",
                "vimeo/psalm": "^5.24"
            },
            "bin": [
                "bin/sql-formatter"
            ],
            "type": "library",
            "autoload": {
                "psr-4": {
                    "Doctrine\\SqlFormatter\\": "src"
                }
            },
            "notification-url": "https://packagist.org/downloads/",
            "license": [
                "MIT"
            ],
            "authors": [
                {
                    "name": "Jeremy Dorn",
                    "email": "jeremy@jeremydorn.com",
                    "homepage": "https://jeremydorn.com/"
                }
            ],
            "description": "a PHP SQL highlighting library",
            "homepage": "https://github.com/doctrine/sql-formatter/",
            "keywords": [
                "highlight",
                "sql"
            ],
            "support": {
                "issues": "https://github.com/doctrine/sql-formatter/issues",
                "source": "https://github.com/doctrine/sql-formatter/tree/1.4.1"
            },
            "time": "2024-08-05T20:32:22+00:00"
        },
        {
            "name": "fakerphp/faker",
            "version": "v1.23.1",
            "source": {
                "type": "git",
                "url": "https://github.com/FakerPHP/Faker.git",
                "reference": "bfb4fe148adbf78eff521199619b93a52ae3554b"
            },
            "dist": {
                "type": "zip",
                "url": "https://api.github.com/repos/FakerPHP/Faker/zipball/bfb4fe148adbf78eff521199619b93a52ae3554b",
                "reference": "bfb4fe148adbf78eff521199619b93a52ae3554b",
                "shasum": ""
            },
            "require": {
                "php": "^7.4 || ^8.0",
                "psr/container": "^1.0 || ^2.0",
                "symfony/deprecation-contracts": "^2.2 || ^3.0"
            },
            "conflict": {
                "fzaninotto/faker": "*"
            },
            "require-dev": {
                "bamarni/composer-bin-plugin": "^1.4.1",
                "doctrine/persistence": "^1.3 || ^2.0",
                "ext-intl": "*",
                "phpunit/phpunit": "^9.5.26",
                "symfony/phpunit-bridge": "^5.4.16"
            },
            "suggest": {
                "doctrine/orm": "Required to use Faker\\ORM\\Doctrine",
                "ext-curl": "Required by Faker\\Provider\\Image to download images.",
                "ext-dom": "Required by Faker\\Provider\\HtmlLorem for generating random HTML.",
                "ext-iconv": "Required by Faker\\Provider\\ru_RU\\Text::realText() for generating real Russian text.",
                "ext-mbstring": "Required for multibyte Unicode string functionality."
            },
            "type": "library",
            "autoload": {
                "psr-4": {
                    "Faker\\": "src/Faker/"
                }
            },
            "notification-url": "https://packagist.org/downloads/",
            "license": [
                "MIT"
            ],
            "authors": [
                {
                    "name": "François Zaninotto"
                }
            ],
            "description": "Faker is a PHP library that generates fake data for you.",
            "keywords": [
                "data",
                "faker",
                "fixtures"
            ],
            "support": {
                "issues": "https://github.com/FakerPHP/Faker/issues",
                "source": "https://github.com/FakerPHP/Faker/tree/v1.23.1"
            },
            "time": "2024-01-02T13:46:09+00:00"
        },
        {
            "name": "lcobucci/jwt",
            "version": "5.3.0",
            "source": {
                "type": "git",
                "url": "https://github.com/lcobucci/jwt.git",
                "reference": "08071d8d2c7f4b00222cc4b1fb6aa46990a80f83"
            },
            "dist": {
                "type": "zip",
                "url": "https://api.github.com/repos/lcobucci/jwt/zipball/08071d8d2c7f4b00222cc4b1fb6aa46990a80f83",
                "reference": "08071d8d2c7f4b00222cc4b1fb6aa46990a80f83",
                "shasum": ""
            },
            "require": {
                "ext-openssl": "*",
                "ext-sodium": "*",
                "php": "~8.1.0 || ~8.2.0 || ~8.3.0",
                "psr/clock": "^1.0"
            },
            "require-dev": {
                "infection/infection": "^0.27.0",
                "lcobucci/clock": "^3.0",
                "lcobucci/coding-standard": "^11.0",
                "phpbench/phpbench": "^1.2.9",
                "phpstan/extension-installer": "^1.2",
                "phpstan/phpstan": "^1.10.7",
                "phpstan/phpstan-deprecation-rules": "^1.1.3",
                "phpstan/phpstan-phpunit": "^1.3.10",
                "phpstan/phpstan-strict-rules": "^1.5.0",
                "phpunit/phpunit": "^10.2.6"
            },
            "suggest": {
                "lcobucci/clock": ">= 3.0"
            },
            "type": "library",
            "autoload": {
                "psr-4": {
                    "Lcobucci\\JWT\\": "src"
                }
            },
            "notification-url": "https://packagist.org/downloads/",
            "license": [
                "BSD-3-Clause"
            ],
            "authors": [
                {
                    "name": "Luís Cobucci",
                    "email": "lcobucci@gmail.com",
                    "role": "Developer"
                }
            ],
            "description": "A simple library to work with JSON Web Token and JSON Web Signature",
            "keywords": [
                "JWS",
                "jwt"
            ],
            "support": {
                "issues": "https://github.com/lcobucci/jwt/issues",
                "source": "https://github.com/lcobucci/jwt/tree/5.3.0"
            },
            "funding": [
                {
                    "url": "https://github.com/lcobucci",
                    "type": "github"
                },
                {
                    "url": "https://www.patreon.com/lcobucci",
                    "type": "patreon"
                }
            ],
            "time": "2024-04-11T23:07:54+00:00"
        },
        {
            "name": "monolog/monolog",
            "version": "3.7.0",
            "source": {
                "type": "git",
                "url": "https://github.com/Seldaek/monolog.git",
                "reference": "f4393b648b78a5408747de94fca38beb5f7e9ef8"
            },
            "dist": {
                "type": "zip",
                "url": "https://api.github.com/repos/Seldaek/monolog/zipball/f4393b648b78a5408747de94fca38beb5f7e9ef8",
                "reference": "f4393b648b78a5408747de94fca38beb5f7e9ef8",
                "shasum": ""
            },
            "require": {
                "php": ">=8.1",
                "psr/log": "^2.0 || ^3.0"
            },
            "provide": {
                "psr/log-implementation": "3.0.0"
            },
            "require-dev": {
                "aws/aws-sdk-php": "^3.0",
                "doctrine/couchdb": "~1.0@dev",
                "elasticsearch/elasticsearch": "^7 || ^8",
                "ext-json": "*",
                "graylog2/gelf-php": "^1.4.2 || ^2.0",
                "guzzlehttp/guzzle": "^7.4.5",
                "guzzlehttp/psr7": "^2.2",
                "mongodb/mongodb": "^1.8",
                "php-amqplib/php-amqplib": "~2.4 || ^3",
                "phpstan/phpstan": "^1.9",
                "phpstan/phpstan-deprecation-rules": "^1.0",
                "phpstan/phpstan-strict-rules": "^1.4",
                "phpunit/phpunit": "^10.5.17",
                "predis/predis": "^1.1 || ^2",
                "ruflin/elastica": "^7",
                "symfony/mailer": "^5.4 || ^6",
                "symfony/mime": "^5.4 || ^6"
            },
            "suggest": {
                "aws/aws-sdk-php": "Allow sending log messages to AWS services like DynamoDB",
                "doctrine/couchdb": "Allow sending log messages to a CouchDB server",
                "elasticsearch/elasticsearch": "Allow sending log messages to an Elasticsearch server via official client",
                "ext-amqp": "Allow sending log messages to an AMQP server (1.0+ required)",
                "ext-curl": "Required to send log messages using the IFTTTHandler, the LogglyHandler, the SendGridHandler, the SlackWebhookHandler or the TelegramBotHandler",
                "ext-mbstring": "Allow to work properly with unicode symbols",
                "ext-mongodb": "Allow sending log messages to a MongoDB server (via driver)",
                "ext-openssl": "Required to send log messages using SSL",
                "ext-sockets": "Allow sending log messages to a Syslog server (via UDP driver)",
                "graylog2/gelf-php": "Allow sending log messages to a GrayLog2 server",
                "mongodb/mongodb": "Allow sending log messages to a MongoDB server (via library)",
                "php-amqplib/php-amqplib": "Allow sending log messages to an AMQP server using php-amqplib",
                "rollbar/rollbar": "Allow sending log messages to Rollbar",
                "ruflin/elastica": "Allow sending log messages to an Elastic Search server"
            },
            "type": "library",
            "extra": {
                "branch-alias": {
                    "dev-main": "3.x-dev"
                }
            },
            "autoload": {
                "psr-4": {
                    "Monolog\\": "src/Monolog"
                }
            },
            "notification-url": "https://packagist.org/downloads/",
            "license": [
                "MIT"
            ],
            "authors": [
                {
                    "name": "Jordi Boggiano",
                    "email": "j.boggiano@seld.be",
                    "homepage": "https://seld.be"
                }
            ],
            "description": "Sends your logs to files, sockets, inboxes, databases and various web services",
            "homepage": "https://github.com/Seldaek/monolog",
            "keywords": [
                "log",
                "logging",
                "psr-3"
            ],
            "support": {
                "issues": "https://github.com/Seldaek/monolog/issues",
                "source": "https://github.com/Seldaek/monolog/tree/3.7.0"
            },
            "funding": [
                {
                    "url": "https://github.com/Seldaek",
                    "type": "github"
                },
                {
                    "url": "https://tidelift.com/funding/github/packagist/monolog/monolog",
                    "type": "tidelift"
                }
            ],
            "time": "2024-06-28T09:40:51+00:00"
        },
        {
            "name": "myclabs/php-enum",
            "version": "1.8.4",
            "source": {
                "type": "git",
                "url": "https://github.com/myclabs/php-enum.git",
                "reference": "a867478eae49c9f59ece437ae7f9506bfaa27483"
            },
            "dist": {
                "type": "zip",
                "url": "https://api.github.com/repos/myclabs/php-enum/zipball/a867478eae49c9f59ece437ae7f9506bfaa27483",
                "reference": "a867478eae49c9f59ece437ae7f9506bfaa27483",
                "shasum": ""
            },
            "require": {
                "ext-json": "*",
                "php": "^7.3 || ^8.0"
            },
            "require-dev": {
                "phpunit/phpunit": "^9.5",
                "squizlabs/php_codesniffer": "1.*",
                "vimeo/psalm": "^4.6.2"
            },
            "type": "library",
            "autoload": {
                "psr-4": {
                    "MyCLabs\\Enum\\": "src/"
                },
                "classmap": [
                    "stubs/Stringable.php"
                ]
            },
            "notification-url": "https://packagist.org/downloads/",
            "license": [
                "MIT"
            ],
            "authors": [
                {
                    "name": "PHP Enum contributors",
                    "homepage": "https://github.com/myclabs/php-enum/graphs/contributors"
                }
            ],
            "description": "PHP Enum implementation",
            "homepage": "http://github.com/myclabs/php-enum",
            "keywords": [
                "enum"
            ],
            "support": {
                "issues": "https://github.com/myclabs/php-enum/issues",
                "source": "https://github.com/myclabs/php-enum/tree/1.8.4"
            },
            "funding": [
                {
                    "url": "https://github.com/mnapoli",
                    "type": "github"
                },
                {
                    "url": "https://tidelift.com/funding/github/packagist/myclabs/php-enum",
                    "type": "tidelift"
                }
            ],
            "time": "2022-08-04T09:53:51+00:00"
        },
        {
            "name": "nelmio/cors-bundle",
            "version": "2.5.0",
            "source": {
                "type": "git",
                "url": "https://github.com/nelmio/NelmioCorsBundle.git",
                "reference": "3a526fe025cd20e04a6a11370cf5ab28dbb5a544"
            },
            "dist": {
                "type": "zip",
                "url": "https://api.github.com/repos/nelmio/NelmioCorsBundle/zipball/3a526fe025cd20e04a6a11370cf5ab28dbb5a544",
                "reference": "3a526fe025cd20e04a6a11370cf5ab28dbb5a544",
                "shasum": ""
            },
            "require": {
                "psr/log": "^1.0 || ^2.0 || ^3.0",
                "symfony/framework-bundle": "^5.4 || ^6.0 || ^7.0"
            },
            "require-dev": {
                "mockery/mockery": "^1.3.6",
                "symfony/phpunit-bridge": "^5.4 || ^6.0 || ^7.0"
            },
            "type": "symfony-bundle",
            "extra": {
                "branch-alias": {
                    "dev-master": "2.x-dev"
                }
            },
            "autoload": {
                "psr-4": {
                    "Nelmio\\CorsBundle\\": ""
                },
                "exclude-from-classmap": [
                    "/Tests/"
                ]
            },
            "notification-url": "https://packagist.org/downloads/",
            "license": [
                "MIT"
            ],
            "authors": [
                {
                    "name": "Nelmio",
                    "homepage": "http://nelm.io"
                },
                {
                    "name": "Symfony Community",
                    "homepage": "https://github.com/nelmio/NelmioCorsBundle/contributors"
                }
            ],
            "description": "Adds CORS (Cross-Origin Resource Sharing) headers support in your Symfony application",
            "keywords": [
                "api",
                "cors",
                "crossdomain"
            ],
            "support": {
                "issues": "https://github.com/nelmio/NelmioCorsBundle/issues",
                "source": "https://github.com/nelmio/NelmioCorsBundle/tree/2.5.0"
            },
            "time": "2024-06-24T21:25:28+00:00"
        },
        {
            "name": "psr/cache",
            "version": "3.0.0",
            "source": {
                "type": "git",
                "url": "https://github.com/php-fig/cache.git",
                "reference": "aa5030cfa5405eccfdcb1083ce040c2cb8d253bf"
            },
            "dist": {
                "type": "zip",
                "url": "https://api.github.com/repos/php-fig/cache/zipball/aa5030cfa5405eccfdcb1083ce040c2cb8d253bf",
                "reference": "aa5030cfa5405eccfdcb1083ce040c2cb8d253bf",
                "shasum": ""
            },
            "require": {
                "php": ">=8.0.0"
            },
            "type": "library",
            "extra": {
                "branch-alias": {
                    "dev-master": "1.0.x-dev"
                }
            },
            "autoload": {
                "psr-4": {
                    "Psr\\Cache\\": "src/"
                }
            },
            "notification-url": "https://packagist.org/downloads/",
            "license": [
                "MIT"
            ],
            "authors": [
                {
                    "name": "PHP-FIG",
                    "homepage": "https://www.php-fig.org/"
                }
            ],
            "description": "Common interface for caching libraries",
            "keywords": [
                "cache",
                "psr",
                "psr-6"
            ],
            "support": {
                "source": "https://github.com/php-fig/cache/tree/3.0.0"
            },
            "time": "2021-02-03T23:26:27+00:00"
        },
        {
            "name": "psr/clock",
            "version": "1.0.0",
            "source": {
                "type": "git",
                "url": "https://github.com/php-fig/clock.git",
                "reference": "e41a24703d4560fd0acb709162f73b8adfc3aa0d"
            },
            "dist": {
                "type": "zip",
                "url": "https://api.github.com/repos/php-fig/clock/zipball/e41a24703d4560fd0acb709162f73b8adfc3aa0d",
                "reference": "e41a24703d4560fd0acb709162f73b8adfc3aa0d",
                "shasum": ""
            },
            "require": {
                "php": "^7.0 || ^8.0"
            },
            "type": "library",
            "autoload": {
                "psr-4": {
                    "Psr\\Clock\\": "src/"
                }
            },
            "notification-url": "https://packagist.org/downloads/",
            "license": [
                "MIT"
            ],
            "authors": [
                {
                    "name": "PHP-FIG",
                    "homepage": "https://www.php-fig.org/"
                }
            ],
            "description": "Common interface for reading the clock.",
            "homepage": "https://github.com/php-fig/clock",
            "keywords": [
                "clock",
                "now",
                "psr",
                "psr-20",
                "time"
            ],
            "support": {
                "issues": "https://github.com/php-fig/clock/issues",
                "source": "https://github.com/php-fig/clock/tree/1.0.0"
            },
            "time": "2022-11-25T14:36:26+00:00"
        },
        {
            "name": "psr/container",
            "version": "2.0.2",
            "source": {
                "type": "git",
                "url": "https://github.com/php-fig/container.git",
                "reference": "c71ecc56dfe541dbd90c5360474fbc405f8d5963"
            },
            "dist": {
                "type": "zip",
                "url": "https://api.github.com/repos/php-fig/container/zipball/c71ecc56dfe541dbd90c5360474fbc405f8d5963",
                "reference": "c71ecc56dfe541dbd90c5360474fbc405f8d5963",
                "shasum": ""
            },
            "require": {
                "php": ">=7.4.0"
            },
            "type": "library",
            "extra": {
                "branch-alias": {
                    "dev-master": "2.0.x-dev"
                }
            },
            "autoload": {
                "psr-4": {
                    "Psr\\Container\\": "src/"
                }
            },
            "notification-url": "https://packagist.org/downloads/",
            "license": [
                "MIT"
            ],
            "authors": [
                {
                    "name": "PHP-FIG",
                    "homepage": "https://www.php-fig.org/"
                }
            ],
            "description": "Common Container Interface (PHP FIG PSR-11)",
            "homepage": "https://github.com/php-fig/container",
            "keywords": [
                "PSR-11",
                "container",
                "container-interface",
                "container-interop",
                "psr"
            ],
            "support": {
                "issues": "https://github.com/php-fig/container/issues",
                "source": "https://github.com/php-fig/container/tree/2.0.2"
            },
            "time": "2021-11-05T16:47:00+00:00"
        },
        {
            "name": "psr/event-dispatcher",
            "version": "1.0.0",
            "source": {
                "type": "git",
                "url": "https://github.com/php-fig/event-dispatcher.git",
                "reference": "dbefd12671e8a14ec7f180cab83036ed26714bb0"
            },
            "dist": {
                "type": "zip",
                "url": "https://api.github.com/repos/php-fig/event-dispatcher/zipball/dbefd12671e8a14ec7f180cab83036ed26714bb0",
                "reference": "dbefd12671e8a14ec7f180cab83036ed26714bb0",
                "shasum": ""
            },
            "require": {
                "php": ">=7.2.0"
            },
            "type": "library",
            "extra": {
                "branch-alias": {
                    "dev-master": "1.0.x-dev"
                }
            },
            "autoload": {
                "psr-4": {
                    "Psr\\EventDispatcher\\": "src/"
                }
            },
            "notification-url": "https://packagist.org/downloads/",
            "license": [
                "MIT"
            ],
            "authors": [
                {
                    "name": "PHP-FIG",
                    "homepage": "http://www.php-fig.org/"
                }
            ],
            "description": "Standard interfaces for event handling.",
            "keywords": [
                "events",
                "psr",
                "psr-14"
            ],
            "support": {
                "issues": "https://github.com/php-fig/event-dispatcher/issues",
                "source": "https://github.com/php-fig/event-dispatcher/tree/1.0.0"
            },
            "time": "2019-01-08T18:20:26+00:00"
        },
        {
            "name": "psr/link",
            "version": "2.0.1",
            "source": {
                "type": "git",
                "url": "https://github.com/php-fig/link.git",
                "reference": "84b159194ecfd7eaa472280213976e96415433f7"
            },
            "dist": {
                "type": "zip",
                "url": "https://api.github.com/repos/php-fig/link/zipball/84b159194ecfd7eaa472280213976e96415433f7",
                "reference": "84b159194ecfd7eaa472280213976e96415433f7",
                "shasum": ""
            },
            "require": {
                "php": ">=8.0.0"
            },
            "suggest": {
                "fig/link-util": "Provides some useful PSR-13 utilities"
            },
            "type": "library",
            "extra": {
                "branch-alias": {
                    "dev-master": "2.0.x-dev"
                }
            },
            "autoload": {
                "psr-4": {
                    "Psr\\Link\\": "src/"
                }
            },
            "notification-url": "https://packagist.org/downloads/",
            "license": [
                "MIT"
            ],
            "authors": [
                {
                    "name": "PHP-FIG",
                    "homepage": "http://www.php-fig.org/"
                }
            ],
            "description": "Common interfaces for HTTP links",
            "homepage": "https://github.com/php-fig/link",
            "keywords": [
                "http",
                "http-link",
                "link",
                "psr",
                "psr-13",
                "rest"
            ],
            "support": {
                "source": "https://github.com/php-fig/link/tree/2.0.1"
            },
            "time": "2021-03-11T23:00:27+00:00"
        },
        {
            "name": "psr/log",
            "version": "3.0.0",
            "source": {
                "type": "git",
                "url": "https://github.com/php-fig/log.git",
                "reference": "fe5ea303b0887d5caefd3d431c3e61ad47037001"
            },
            "dist": {
                "type": "zip",
                "url": "https://api.github.com/repos/php-fig/log/zipball/fe5ea303b0887d5caefd3d431c3e61ad47037001",
                "reference": "fe5ea303b0887d5caefd3d431c3e61ad47037001",
                "shasum": ""
            },
            "require": {
                "php": ">=8.0.0"
            },
            "type": "library",
            "extra": {
                "branch-alias": {
                    "dev-master": "3.x-dev"
                }
            },
            "autoload": {
                "psr-4": {
                    "Psr\\Log\\": "src"
                }
            },
            "notification-url": "https://packagist.org/downloads/",
            "license": [
                "MIT"
            ],
            "authors": [
                {
                    "name": "PHP-FIG",
                    "homepage": "https://www.php-fig.org/"
                }
            ],
            "description": "Common interface for logging libraries",
            "homepage": "https://github.com/php-fig/log",
            "keywords": [
                "log",
                "psr",
                "psr-3"
            ],
            "support": {
                "source": "https://github.com/php-fig/log/tree/3.0.0"
            },
            "time": "2021-07-14T16:46:02+00:00"
        },
        {
            "name": "runtime/frankenphp-symfony",
            "version": "0.2.0",
            "source": {
                "type": "git",
                "url": "https://github.com/php-runtime/frankenphp-symfony.git",
                "reference": "56822c3631d9522a3136a4c33082d006bdfe4bad"
            },
            "dist": {
                "type": "zip",
                "url": "https://api.github.com/repos/php-runtime/frankenphp-symfony/zipball/56822c3631d9522a3136a4c33082d006bdfe4bad",
                "reference": "56822c3631d9522a3136a4c33082d006bdfe4bad",
                "shasum": ""
            },
            "require": {
                "php": ">=8.1",
                "symfony/dependency-injection": "^5.4 || ^6.0 || ^7.0",
                "symfony/http-kernel": "^5.4 || ^6.0 || ^7.0",
                "symfony/runtime": "^5.4 || ^6.0 || ^7.0"
            },
            "require-dev": {
                "phpunit/phpunit": "^9.5"
            },
            "type": "library",
            "autoload": {
                "psr-4": {
                    "Runtime\\FrankenPhpSymfony\\": "src/"
                }
            },
            "notification-url": "https://packagist.org/downloads/",
            "license": [
                "MIT"
            ],
            "authors": [
                {
                    "name": "Kévin Dunglas",
                    "email": "kevin@dunglas.dev"
                }
            ],
            "description": "FrankenPHP runtime for Symfony",
            "support": {
                "issues": "https://github.com/php-runtime/frankenphp-symfony/issues",
                "source": "https://github.com/php-runtime/frankenphp-symfony/tree/0.2.0"
            },
            "funding": [
                {
                    "url": "https://github.com/nyholm",
                    "type": "github"
                }
            ],
            "time": "2023-12-12T12:06:11+00:00"
        },
        {
            "name": "seld/jsonlint",
            "version": "1.11.0",
            "source": {
                "type": "git",
                "url": "https://github.com/Seldaek/jsonlint.git",
                "reference": "1748aaf847fc731cfad7725aec413ee46f0cc3a2"
            },
            "dist": {
                "type": "zip",
                "url": "https://api.github.com/repos/Seldaek/jsonlint/zipball/1748aaf847fc731cfad7725aec413ee46f0cc3a2",
                "reference": "1748aaf847fc731cfad7725aec413ee46f0cc3a2",
                "shasum": ""
            },
            "require": {
                "php": "^5.3 || ^7.0 || ^8.0"
            },
            "require-dev": {
                "phpstan/phpstan": "^1.11",
                "phpunit/phpunit": "^4.8.35 || ^5.7 || ^6.0 || ^8.5.13"
            },
            "bin": [
                "bin/jsonlint"
            ],
            "type": "library",
            "autoload": {
                "psr-4": {
                    "Seld\\JsonLint\\": "src/Seld/JsonLint/"
                }
            },
            "notification-url": "https://packagist.org/downloads/",
            "license": [
                "MIT"
            ],
            "authors": [
                {
                    "name": "Jordi Boggiano",
                    "email": "j.boggiano@seld.be",
                    "homepage": "https://seld.be"
                }
            ],
            "description": "JSON Linter",
            "keywords": [
                "json",
                "linter",
                "parser",
                "validator"
            ],
            "support": {
                "issues": "https://github.com/Seldaek/jsonlint/issues",
                "source": "https://github.com/Seldaek/jsonlint/tree/1.11.0"
            },
            "funding": [
                {
                    "url": "https://github.com/Seldaek",
                    "type": "github"
                },
                {
                    "url": "https://tidelift.com/funding/github/packagist/seld/jsonlint",
                    "type": "tidelift"
                }
            ],
            "time": "2024-07-11T14:55:45+00:00"
        },
        {
            "name": "spomky-labs/pki-framework",
            "version": "1.2.1",
            "source": {
                "type": "git",
                "url": "https://github.com/Spomky-Labs/pki-framework.git",
                "reference": "0b10c8b53366729417d6226ae89a665f9e2d61b6"
            },
            "dist": {
                "type": "zip",
                "url": "https://api.github.com/repos/Spomky-Labs/pki-framework/zipball/0b10c8b53366729417d6226ae89a665f9e2d61b6",
                "reference": "0b10c8b53366729417d6226ae89a665f9e2d61b6",
                "shasum": ""
            },
            "require": {
                "brick/math": "^0.10|^0.11|^0.12",
                "ext-mbstring": "*",
                "php": ">=8.1"
            },
            "require-dev": {
                "ekino/phpstan-banned-code": "^1.0",
                "ext-gmp": "*",
                "ext-openssl": "*",
                "infection/infection": "^0.28",
                "php-parallel-lint/php-parallel-lint": "^1.3",
                "phpstan/extension-installer": "^1.3",
                "phpstan/phpstan": "^1.8",
                "phpstan/phpstan-beberlei-assert": "^1.0",
                "phpstan/phpstan-deprecation-rules": "^1.0",
                "phpstan/phpstan-phpunit": "^1.1",
                "phpstan/phpstan-strict-rules": "^1.3",
                "phpunit/phpunit": "^10.1|^11.0",
                "rector/rector": "^1.0",
                "roave/security-advisories": "dev-latest",
                "symfony/phpunit-bridge": "^6.4|^7.0",
                "symfony/string": "^6.4|^7.0",
                "symfony/var-dumper": "^6.4|^7.0",
                "symplify/easy-coding-standard": "^12.0"
            },
            "suggest": {
                "ext-bcmath": "For better performance (or GMP)",
                "ext-gmp": "For better performance (or BCMath)",
                "ext-openssl": "For OpenSSL based cyphering"
            },
            "type": "library",
            "autoload": {
                "psr-4": {
                    "SpomkyLabs\\Pki\\": "src/"
                }
            },
            "notification-url": "https://packagist.org/downloads/",
            "license": [
                "MIT"
            ],
            "authors": [
                {
                    "name": "Joni Eskelinen",
                    "email": "jonieske@gmail.com",
                    "role": "Original developer"
                },
                {
                    "name": "Florent Morselli",
                    "email": "florent.morselli@spomky-labs.com",
                    "role": "Spomky-Labs PKI Framework developer"
                }
            ],
            "description": "A PHP framework for managing Public Key Infrastructures. It comprises X.509 public key certificates, attribute certificates, certification requests and certification path validation.",
            "homepage": "https://github.com/spomky-labs/pki-framework",
            "keywords": [
                "DER",
                "Private Key",
                "ac",
                "algorithm identifier",
                "asn.1",
                "asn1",
                "attribute certificate",
                "certificate",
                "certification request",
                "cryptography",
                "csr",
                "decrypt",
                "ec",
                "encrypt",
                "pem",
                "pkcs",
                "public key",
                "rsa",
                "sign",
                "signature",
                "verify",
                "x.509",
                "x.690",
                "x509",
                "x690"
            ],
            "support": {
                "issues": "https://github.com/Spomky-Labs/pki-framework/issues",
                "source": "https://github.com/Spomky-Labs/pki-framework/tree/1.2.1"
            },
            "funding": [
                {
                    "url": "https://github.com/Spomky",
                    "type": "github"
                },
                {
                    "url": "https://www.patreon.com/FlorentMorselli",
                    "type": "patreon"
                }
            ],
            "time": "2024-03-30T18:03:49+00:00"
        },
        {
            "name": "symfony/asset",
            "version": "v7.1.1",
            "source": {
                "type": "git",
                "url": "https://github.com/symfony/asset.git",
                "reference": "8970de4a0cedd34e097c0f5c502a614780b9ca43"
            },
            "dist": {
                "type": "zip",
                "url": "https://api.github.com/repos/symfony/asset/zipball/8970de4a0cedd34e097c0f5c502a614780b9ca43",
                "reference": "8970de4a0cedd34e097c0f5c502a614780b9ca43",
                "shasum": ""
            },
            "require": {
                "php": ">=8.2"
            },
            "conflict": {
                "symfony/http-foundation": "<6.4"
            },
            "require-dev": {
                "symfony/http-client": "^6.4|^7.0",
                "symfony/http-foundation": "^6.4|^7.0",
                "symfony/http-kernel": "^6.4|^7.0"
            },
            "type": "library",
            "autoload": {
                "psr-4": {
                    "Symfony\\Component\\Asset\\": ""
                },
                "exclude-from-classmap": [
                    "/Tests/"
                ]
            },
            "notification-url": "https://packagist.org/downloads/",
            "license": [
                "MIT"
            ],
            "authors": [
                {
                    "name": "Fabien Potencier",
                    "email": "fabien@symfony.com"
                },
                {
                    "name": "Symfony Community",
                    "homepage": "https://symfony.com/contributors"
                }
            ],
            "description": "Manages URL generation and versioning of web assets such as CSS stylesheets, JavaScript files and image files",
            "homepage": "https://symfony.com",
            "support": {
                "source": "https://github.com/symfony/asset/tree/v7.1.1"
            },
            "funding": [
                {
                    "url": "https://symfony.com/sponsor",
                    "type": "custom"
                },
                {
                    "url": "https://github.com/fabpot",
                    "type": "github"
                },
                {
                    "url": "https://tidelift.com/funding/github/packagist/symfony/symfony",
                    "type": "tidelift"
                }
            ],
            "time": "2024-05-31T14:57:53+00:00"
        },
        {
            "name": "symfony/cache",
            "version": "v7.1.3",
            "source": {
                "type": "git",
                "url": "https://github.com/symfony/cache.git",
                "reference": "8ac37acee794372f9732fe8a61a8221f6762148e"
            },
            "dist": {
                "type": "zip",
                "url": "https://api.github.com/repos/symfony/cache/zipball/8ac37acee794372f9732fe8a61a8221f6762148e",
                "reference": "8ac37acee794372f9732fe8a61a8221f6762148e",
                "shasum": ""
            },
            "require": {
                "php": ">=8.2",
                "psr/cache": "^2.0|^3.0",
                "psr/log": "^1.1|^2|^3",
                "symfony/cache-contracts": "^2.5|^3",
                "symfony/deprecation-contracts": "^2.5|^3.0",
                "symfony/service-contracts": "^2.5|^3",
                "symfony/var-exporter": "^6.4|^7.0"
            },
            "conflict": {
                "doctrine/dbal": "<3.6",
                "symfony/dependency-injection": "<6.4",
                "symfony/http-kernel": "<6.4",
                "symfony/var-dumper": "<6.4"
            },
            "provide": {
                "psr/cache-implementation": "2.0|3.0",
                "psr/simple-cache-implementation": "1.0|2.0|3.0",
                "symfony/cache-implementation": "1.1|2.0|3.0"
            },
            "require-dev": {
                "cache/integration-tests": "dev-master",
                "doctrine/dbal": "^3.6|^4",
                "predis/predis": "^1.1|^2.0",
                "psr/simple-cache": "^1.0|^2.0|^3.0",
                "symfony/config": "^6.4|^7.0",
                "symfony/dependency-injection": "^6.4|^7.0",
                "symfony/filesystem": "^6.4|^7.0",
                "symfony/http-kernel": "^6.4|^7.0",
                "symfony/messenger": "^6.4|^7.0",
                "symfony/var-dumper": "^6.4|^7.0"
            },
            "type": "library",
            "autoload": {
                "psr-4": {
                    "Symfony\\Component\\Cache\\": ""
                },
                "classmap": [
                    "Traits/ValueWrapper.php"
                ],
                "exclude-from-classmap": [
                    "/Tests/"
                ]
            },
            "notification-url": "https://packagist.org/downloads/",
            "license": [
                "MIT"
            ],
            "authors": [
                {
                    "name": "Nicolas Grekas",
                    "email": "p@tchwork.com"
                },
                {
                    "name": "Symfony Community",
                    "homepage": "https://symfony.com/contributors"
                }
            ],
            "description": "Provides extended PSR-6, PSR-16 (and tags) implementations",
            "homepage": "https://symfony.com",
            "keywords": [
                "caching",
                "psr6"
            ],
            "support": {
                "source": "https://github.com/symfony/cache/tree/v7.1.3"
            },
            "funding": [
                {
                    "url": "https://symfony.com/sponsor",
                    "type": "custom"
                },
                {
                    "url": "https://github.com/fabpot",
                    "type": "github"
                },
                {
                    "url": "https://tidelift.com/funding/github/packagist/symfony/symfony",
                    "type": "tidelift"
                }
            ],
            "time": "2024-07-17T06:10:24+00:00"
        },
        {
            "name": "symfony/cache-contracts",
            "version": "v3.5.0",
            "source": {
                "type": "git",
                "url": "https://github.com/symfony/cache-contracts.git",
                "reference": "df6a1a44c890faded49a5fca33c2d5c5fd3c2197"
            },
            "dist": {
                "type": "zip",
                "url": "https://api.github.com/repos/symfony/cache-contracts/zipball/df6a1a44c890faded49a5fca33c2d5c5fd3c2197",
                "reference": "df6a1a44c890faded49a5fca33c2d5c5fd3c2197",
                "shasum": ""
            },
            "require": {
                "php": ">=8.1",
                "psr/cache": "^3.0"
            },
            "type": "library",
            "extra": {
                "branch-alias": {
                    "dev-main": "3.5-dev"
                },
                "thanks": {
                    "name": "symfony/contracts",
                    "url": "https://github.com/symfony/contracts"
                }
            },
            "autoload": {
                "psr-4": {
                    "Symfony\\Contracts\\Cache\\": ""
                }
            },
            "notification-url": "https://packagist.org/downloads/",
            "license": [
                "MIT"
            ],
            "authors": [
                {
                    "name": "Nicolas Grekas",
                    "email": "p@tchwork.com"
                },
                {
                    "name": "Symfony Community",
                    "homepage": "https://symfony.com/contributors"
                }
            ],
            "description": "Generic abstractions related to caching",
            "homepage": "https://symfony.com",
            "keywords": [
                "abstractions",
                "contracts",
                "decoupling",
                "interfaces",
                "interoperability",
                "standards"
            ],
            "support": {
                "source": "https://github.com/symfony/cache-contracts/tree/v3.5.0"
            },
            "funding": [
                {
                    "url": "https://symfony.com/sponsor",
                    "type": "custom"
                },
                {
                    "url": "https://github.com/fabpot",
                    "type": "github"
                },
                {
                    "url": "https://tidelift.com/funding/github/packagist/symfony/symfony",
                    "type": "tidelift"
                }
            ],
            "time": "2024-04-18T09:32:20+00:00"
        },
        {
            "name": "symfony/clock",
            "version": "v7.1.1",
            "source": {
                "type": "git",
                "url": "https://github.com/symfony/clock.git",
                "reference": "3dfc8b084853586de51dd1441c6242c76a28cbe7"
            },
            "dist": {
                "type": "zip",
                "url": "https://api.github.com/repos/symfony/clock/zipball/3dfc8b084853586de51dd1441c6242c76a28cbe7",
                "reference": "3dfc8b084853586de51dd1441c6242c76a28cbe7",
                "shasum": ""
            },
            "require": {
                "php": ">=8.2",
                "psr/clock": "^1.0",
                "symfony/polyfill-php83": "^1.28"
            },
            "provide": {
                "psr/clock-implementation": "1.0"
            },
            "type": "library",
            "autoload": {
                "files": [
                    "Resources/now.php"
                ],
                "psr-4": {
                    "Symfony\\Component\\Clock\\": ""
                },
                "exclude-from-classmap": [
                    "/Tests/"
                ]
            },
            "notification-url": "https://packagist.org/downloads/",
            "license": [
                "MIT"
            ],
            "authors": [
                {
                    "name": "Nicolas Grekas",
                    "email": "p@tchwork.com"
                },
                {
                    "name": "Symfony Community",
                    "homepage": "https://symfony.com/contributors"
                }
            ],
            "description": "Decouples applications from the system clock",
            "homepage": "https://symfony.com",
            "keywords": [
                "clock",
                "psr20",
                "time"
            ],
            "support": {
                "source": "https://github.com/symfony/clock/tree/v7.1.1"
            },
            "funding": [
                {
                    "url": "https://symfony.com/sponsor",
                    "type": "custom"
                },
                {
                    "url": "https://github.com/fabpot",
                    "type": "github"
                },
                {
                    "url": "https://tidelift.com/funding/github/packagist/symfony/symfony",
                    "type": "tidelift"
                }
            ],
            "time": "2024-05-31T14:57:53+00:00"
        },
        {
            "name": "symfony/config",
            "version": "v7.1.1",
            "source": {
                "type": "git",
                "url": "https://github.com/symfony/config.git",
                "reference": "2210fc99fa42a259eb6c89d1f724ce0c4d62d5d2"
            },
            "dist": {
                "type": "zip",
                "url": "https://api.github.com/repos/symfony/config/zipball/2210fc99fa42a259eb6c89d1f724ce0c4d62d5d2",
                "reference": "2210fc99fa42a259eb6c89d1f724ce0c4d62d5d2",
                "shasum": ""
            },
            "require": {
                "php": ">=8.2",
                "symfony/deprecation-contracts": "^2.5|^3",
                "symfony/filesystem": "^7.1",
                "symfony/polyfill-ctype": "~1.8"
            },
            "conflict": {
                "symfony/finder": "<6.4",
                "symfony/service-contracts": "<2.5"
            },
            "require-dev": {
                "symfony/event-dispatcher": "^6.4|^7.0",
                "symfony/finder": "^6.4|^7.0",
                "symfony/messenger": "^6.4|^7.0",
                "symfony/service-contracts": "^2.5|^3",
                "symfony/yaml": "^6.4|^7.0"
            },
            "type": "library",
            "autoload": {
                "psr-4": {
                    "Symfony\\Component\\Config\\": ""
                },
                "exclude-from-classmap": [
                    "/Tests/"
                ]
            },
            "notification-url": "https://packagist.org/downloads/",
            "license": [
                "MIT"
            ],
            "authors": [
                {
                    "name": "Fabien Potencier",
                    "email": "fabien@symfony.com"
                },
                {
                    "name": "Symfony Community",
                    "homepage": "https://symfony.com/contributors"
                }
            ],
            "description": "Helps you find, load, combine, autofill and validate configuration values of any kind",
            "homepage": "https://symfony.com",
            "support": {
                "source": "https://github.com/symfony/config/tree/v7.1.1"
            },
            "funding": [
                {
                    "url": "https://symfony.com/sponsor",
                    "type": "custom"
                },
                {
                    "url": "https://github.com/fabpot",
                    "type": "github"
                },
                {
                    "url": "https://tidelift.com/funding/github/packagist/symfony/symfony",
                    "type": "tidelift"
                }
            ],
            "time": "2024-05-31T14:57:53+00:00"
        },
        {
            "name": "symfony/console",
            "version": "v7.1.3",
            "source": {
                "type": "git",
                "url": "https://github.com/symfony/console.git",
                "reference": "cb1dcb30ebc7005c29864ee78adb47b5fb7c3cd9"
            },
            "dist": {
                "type": "zip",
                "url": "https://api.github.com/repos/symfony/console/zipball/cb1dcb30ebc7005c29864ee78adb47b5fb7c3cd9",
                "reference": "cb1dcb30ebc7005c29864ee78adb47b5fb7c3cd9",
                "shasum": ""
            },
            "require": {
                "php": ">=8.2",
                "symfony/polyfill-mbstring": "~1.0",
                "symfony/service-contracts": "^2.5|^3",
                "symfony/string": "^6.4|^7.0"
            },
            "conflict": {
                "symfony/dependency-injection": "<6.4",
                "symfony/dotenv": "<6.4",
                "symfony/event-dispatcher": "<6.4",
                "symfony/lock": "<6.4",
                "symfony/process": "<6.4"
            },
            "provide": {
                "psr/log-implementation": "1.0|2.0|3.0"
            },
            "require-dev": {
                "psr/log": "^1|^2|^3",
                "symfony/config": "^6.4|^7.0",
                "symfony/dependency-injection": "^6.4|^7.0",
                "symfony/event-dispatcher": "^6.4|^7.0",
                "symfony/http-foundation": "^6.4|^7.0",
                "symfony/http-kernel": "^6.4|^7.0",
                "symfony/lock": "^6.4|^7.0",
                "symfony/messenger": "^6.4|^7.0",
                "symfony/process": "^6.4|^7.0",
                "symfony/stopwatch": "^6.4|^7.0",
                "symfony/var-dumper": "^6.4|^7.0"
            },
            "type": "library",
            "autoload": {
                "psr-4": {
                    "Symfony\\Component\\Console\\": ""
                },
                "exclude-from-classmap": [
                    "/Tests/"
                ]
            },
            "notification-url": "https://packagist.org/downloads/",
            "license": [
                "MIT"
            ],
            "authors": [
                {
                    "name": "Fabien Potencier",
                    "email": "fabien@symfony.com"
                },
                {
                    "name": "Symfony Community",
                    "homepage": "https://symfony.com/contributors"
                }
            ],
            "description": "Eases the creation of beautiful and testable command line interfaces",
            "homepage": "https://symfony.com",
            "keywords": [
                "cli",
                "command-line",
                "console",
                "terminal"
            ],
            "support": {
                "source": "https://github.com/symfony/console/tree/v7.1.3"
            },
            "funding": [
                {
                    "url": "https://symfony.com/sponsor",
                    "type": "custom"
                },
                {
                    "url": "https://github.com/fabpot",
                    "type": "github"
                },
                {
                    "url": "https://tidelift.com/funding/github/packagist/symfony/symfony",
                    "type": "tidelift"
                }
            ],
            "time": "2024-07-26T12:41:01+00:00"
        },
        {
            "name": "symfony/dependency-injection",
            "version": "v7.1.3",
            "source": {
                "type": "git",
                "url": "https://github.com/symfony/dependency-injection.git",
                "reference": "8126f0be4ff984e4db0140e60917900a53facb49"
            },
            "dist": {
                "type": "zip",
                "url": "https://api.github.com/repos/symfony/dependency-injection/zipball/8126f0be4ff984e4db0140e60917900a53facb49",
                "reference": "8126f0be4ff984e4db0140e60917900a53facb49",
                "shasum": ""
            },
            "require": {
                "php": ">=8.2",
                "psr/container": "^1.1|^2.0",
                "symfony/deprecation-contracts": "^2.5|^3",
                "symfony/service-contracts": "^3.5",
                "symfony/var-exporter": "^6.4|^7.0"
            },
            "conflict": {
                "ext-psr": "<1.1|>=2",
                "symfony/config": "<6.4",
                "symfony/finder": "<6.4",
                "symfony/yaml": "<6.4"
            },
            "provide": {
                "psr/container-implementation": "1.1|2.0",
                "symfony/service-implementation": "1.1|2.0|3.0"
            },
            "require-dev": {
                "symfony/config": "^6.4|^7.0",
                "symfony/expression-language": "^6.4|^7.0",
                "symfony/yaml": "^6.4|^7.0"
            },
            "type": "library",
            "autoload": {
                "psr-4": {
                    "Symfony\\Component\\DependencyInjection\\": ""
                },
                "exclude-from-classmap": [
                    "/Tests/"
                ]
            },
            "notification-url": "https://packagist.org/downloads/",
            "license": [
                "MIT"
            ],
            "authors": [
                {
                    "name": "Fabien Potencier",
                    "email": "fabien@symfony.com"
                },
                {
                    "name": "Symfony Community",
                    "homepage": "https://symfony.com/contributors"
                }
            ],
            "description": "Allows you to standardize and centralize the way objects are constructed in your application",
            "homepage": "https://symfony.com",
            "support": {
                "source": "https://github.com/symfony/dependency-injection/tree/v7.1.3"
            },
            "funding": [
                {
                    "url": "https://symfony.com/sponsor",
                    "type": "custom"
                },
                {
                    "url": "https://github.com/fabpot",
                    "type": "github"
                },
                {
                    "url": "https://tidelift.com/funding/github/packagist/symfony/symfony",
                    "type": "tidelift"
                }
            ],
            "time": "2024-07-26T07:35:39+00:00"
        },
        {
            "name": "symfony/deprecation-contracts",
            "version": "v3.5.0",
            "source": {
                "type": "git",
                "url": "https://github.com/symfony/deprecation-contracts.git",
                "reference": "0e0d29ce1f20deffb4ab1b016a7257c4f1e789a1"
            },
            "dist": {
                "type": "zip",
                "url": "https://api.github.com/repos/symfony/deprecation-contracts/zipball/0e0d29ce1f20deffb4ab1b016a7257c4f1e789a1",
                "reference": "0e0d29ce1f20deffb4ab1b016a7257c4f1e789a1",
                "shasum": ""
            },
            "require": {
                "php": ">=8.1"
            },
            "type": "library",
            "extra": {
                "branch-alias": {
                    "dev-main": "3.5-dev"
                },
                "thanks": {
                    "name": "symfony/contracts",
                    "url": "https://github.com/symfony/contracts"
                }
            },
            "autoload": {
                "files": [
                    "function.php"
                ]
            },
            "notification-url": "https://packagist.org/downloads/",
            "license": [
                "MIT"
            ],
            "authors": [
                {
                    "name": "Nicolas Grekas",
                    "email": "p@tchwork.com"
                },
                {
                    "name": "Symfony Community",
                    "homepage": "https://symfony.com/contributors"
                }
            ],
            "description": "A generic function and convention to trigger deprecation notices",
            "homepage": "https://symfony.com",
            "support": {
                "source": "https://github.com/symfony/deprecation-contracts/tree/v3.5.0"
            },
            "funding": [
                {
                    "url": "https://symfony.com/sponsor",
                    "type": "custom"
                },
                {
                    "url": "https://github.com/fabpot",
                    "type": "github"
                },
                {
                    "url": "https://tidelift.com/funding/github/packagist/symfony/symfony",
                    "type": "tidelift"
                }
            ],
            "time": "2024-04-18T09:32:20+00:00"
        },
        {
            "name": "symfony/doctrine-bridge",
            "version": "v7.1.3",
            "source": {
                "type": "git",
                "url": "https://github.com/symfony/doctrine-bridge.git",
                "reference": "b526822483124b62ff3cda14237418408f444e4d"
            },
            "dist": {
                "type": "zip",
                "url": "https://api.github.com/repos/symfony/doctrine-bridge/zipball/b526822483124b62ff3cda14237418408f444e4d",
                "reference": "b526822483124b62ff3cda14237418408f444e4d",
                "shasum": ""
            },
            "require": {
                "doctrine/event-manager": "^2",
                "doctrine/persistence": "^3.1",
                "php": ">=8.2",
                "symfony/deprecation-contracts": "^2.5|^3",
                "symfony/polyfill-ctype": "~1.8",
                "symfony/polyfill-mbstring": "~1.0",
                "symfony/service-contracts": "^2.5|^3"
            },
            "conflict": {
                "doctrine/dbal": "<3.6",
                "doctrine/lexer": "<1.1",
                "doctrine/orm": "<2.15",
                "symfony/cache": "<6.4",
                "symfony/dependency-injection": "<6.4",
                "symfony/form": "<6.4.6|>=7,<7.0.6",
                "symfony/http-foundation": "<6.4",
                "symfony/http-kernel": "<6.4",
                "symfony/lock": "<6.4",
                "symfony/messenger": "<6.4",
                "symfony/property-info": "<6.4",
                "symfony/security-bundle": "<6.4",
                "symfony/security-core": "<6.4",
                "symfony/validator": "<6.4"
            },
            "require-dev": {
                "doctrine/collections": "^1.0|^2.0",
                "doctrine/data-fixtures": "^1.1",
                "doctrine/dbal": "^3.6|^4",
                "doctrine/orm": "^2.15|^3",
                "psr/log": "^1|^2|^3",
                "symfony/cache": "^6.4|^7.0",
                "symfony/config": "^6.4|^7.0",
                "symfony/dependency-injection": "^6.4|^7.0",
                "symfony/doctrine-messenger": "^6.4|^7.0",
                "symfony/expression-language": "^6.4|^7.0",
                "symfony/form": "^6.4.6|^7.0.6",
                "symfony/http-kernel": "^6.4|^7.0",
                "symfony/lock": "^6.4|^7.0",
                "symfony/messenger": "^6.4|^7.0",
                "symfony/property-access": "^6.4|^7.0",
                "symfony/property-info": "^6.4|^7.0",
                "symfony/security-core": "^6.4|^7.0",
                "symfony/stopwatch": "^6.4|^7.0",
                "symfony/translation": "^6.4|^7.0",
                "symfony/type-info": "^7.1",
                "symfony/uid": "^6.4|^7.0",
                "symfony/validator": "^6.4|^7.0",
                "symfony/var-dumper": "^6.4|^7.0"
            },
            "type": "symfony-bridge",
            "autoload": {
                "psr-4": {
                    "Symfony\\Bridge\\Doctrine\\": ""
                },
                "exclude-from-classmap": [
                    "/Tests/"
                ]
            },
            "notification-url": "https://packagist.org/downloads/",
            "license": [
                "MIT"
            ],
            "authors": [
                {
                    "name": "Fabien Potencier",
                    "email": "fabien@symfony.com"
                },
                {
                    "name": "Symfony Community",
                    "homepage": "https://symfony.com/contributors"
                }
            ],
            "description": "Provides integration for Doctrine with various Symfony components",
            "homepage": "https://symfony.com",
            "support": {
                "source": "https://github.com/symfony/doctrine-bridge/tree/v7.1.3"
            },
            "funding": [
                {
                    "url": "https://symfony.com/sponsor",
                    "type": "custom"
                },
                {
                    "url": "https://github.com/fabpot",
                    "type": "github"
                },
                {
                    "url": "https://tidelift.com/funding/github/packagist/symfony/symfony",
                    "type": "tidelift"
                }
            ],
            "time": "2024-07-26T12:41:01+00:00"
        },
        {
            "name": "symfony/dotenv",
            "version": "v7.1.3",
            "source": {
                "type": "git",
                "url": "https://github.com/symfony/dotenv.git",
                "reference": "a26be30fd61678dab694a18a85084cea7673bbf3"
            },
            "dist": {
                "type": "zip",
                "url": "https://api.github.com/repos/symfony/dotenv/zipball/a26be30fd61678dab694a18a85084cea7673bbf3",
                "reference": "a26be30fd61678dab694a18a85084cea7673bbf3",
                "shasum": ""
            },
            "require": {
                "php": ">=8.2"
            },
            "conflict": {
                "symfony/console": "<6.4",
                "symfony/process": "<6.4"
            },
            "require-dev": {
                "symfony/console": "^6.4|^7.0",
                "symfony/process": "^6.4|^7.0"
            },
            "type": "library",
            "autoload": {
                "psr-4": {
                    "Symfony\\Component\\Dotenv\\": ""
                },
                "exclude-from-classmap": [
                    "/Tests/"
                ]
            },
            "notification-url": "https://packagist.org/downloads/",
            "license": [
                "MIT"
            ],
            "authors": [
                {
                    "name": "Fabien Potencier",
                    "email": "fabien@symfony.com"
                },
                {
                    "name": "Symfony Community",
                    "homepage": "https://symfony.com/contributors"
                }
            ],
            "description": "Registers environment variables from a .env file",
            "homepage": "https://symfony.com",
            "keywords": [
                "dotenv",
                "env",
                "environment"
            ],
            "support": {
                "source": "https://github.com/symfony/dotenv/tree/v7.1.3"
            },
            "funding": [
                {
                    "url": "https://symfony.com/sponsor",
                    "type": "custom"
                },
                {
                    "url": "https://github.com/fabpot",
                    "type": "github"
                },
                {
                    "url": "https://tidelift.com/funding/github/packagist/symfony/symfony",
                    "type": "tidelift"
                }
            ],
            "time": "2024-07-09T19:36:07+00:00"
        },
        {
            "name": "symfony/error-handler",
            "version": "v7.1.3",
            "source": {
                "type": "git",
                "url": "https://github.com/symfony/error-handler.git",
                "reference": "432bb369952795c61ca1def65e078c4a80dad13c"
            },
            "dist": {
                "type": "zip",
                "url": "https://api.github.com/repos/symfony/error-handler/zipball/432bb369952795c61ca1def65e078c4a80dad13c",
                "reference": "432bb369952795c61ca1def65e078c4a80dad13c",
                "shasum": ""
            },
            "require": {
                "php": ">=8.2",
                "psr/log": "^1|^2|^3",
                "symfony/var-dumper": "^6.4|^7.0"
            },
            "conflict": {
                "symfony/deprecation-contracts": "<2.5",
                "symfony/http-kernel": "<6.4"
            },
            "require-dev": {
                "symfony/deprecation-contracts": "^2.5|^3",
                "symfony/http-kernel": "^6.4|^7.0",
                "symfony/serializer": "^6.4|^7.0"
            },
            "bin": [
                "Resources/bin/patch-type-declarations"
            ],
            "type": "library",
            "autoload": {
                "psr-4": {
                    "Symfony\\Component\\ErrorHandler\\": ""
                },
                "exclude-from-classmap": [
                    "/Tests/"
                ]
            },
            "notification-url": "https://packagist.org/downloads/",
            "license": [
                "MIT"
            ],
            "authors": [
                {
                    "name": "Fabien Potencier",
                    "email": "fabien@symfony.com"
                },
                {
                    "name": "Symfony Community",
                    "homepage": "https://symfony.com/contributors"
                }
            ],
            "description": "Provides tools to manage errors and ease debugging PHP code",
            "homepage": "https://symfony.com",
            "support": {
                "source": "https://github.com/symfony/error-handler/tree/v7.1.3"
            },
            "funding": [
                {
                    "url": "https://symfony.com/sponsor",
                    "type": "custom"
                },
                {
                    "url": "https://github.com/fabpot",
                    "type": "github"
                },
                {
                    "url": "https://tidelift.com/funding/github/packagist/symfony/symfony",
                    "type": "tidelift"
                }
            ],
            "time": "2024-07-26T13:02:51+00:00"
        },
        {
            "name": "symfony/event-dispatcher",
            "version": "v7.1.1",
            "source": {
                "type": "git",
                "url": "https://github.com/symfony/event-dispatcher.git",
                "reference": "9fa7f7a21beb22a39a8f3f28618b29e50d7a55a7"
            },
            "dist": {
                "type": "zip",
                "url": "https://api.github.com/repos/symfony/event-dispatcher/zipball/9fa7f7a21beb22a39a8f3f28618b29e50d7a55a7",
                "reference": "9fa7f7a21beb22a39a8f3f28618b29e50d7a55a7",
                "shasum": ""
            },
            "require": {
                "php": ">=8.2",
                "symfony/event-dispatcher-contracts": "^2.5|^3"
            },
            "conflict": {
                "symfony/dependency-injection": "<6.4",
                "symfony/service-contracts": "<2.5"
            },
            "provide": {
                "psr/event-dispatcher-implementation": "1.0",
                "symfony/event-dispatcher-implementation": "2.0|3.0"
            },
            "require-dev": {
                "psr/log": "^1|^2|^3",
                "symfony/config": "^6.4|^7.0",
                "symfony/dependency-injection": "^6.4|^7.0",
                "symfony/error-handler": "^6.4|^7.0",
                "symfony/expression-language": "^6.4|^7.0",
                "symfony/http-foundation": "^6.4|^7.0",
                "symfony/service-contracts": "^2.5|^3",
                "symfony/stopwatch": "^6.4|^7.0"
            },
            "type": "library",
            "autoload": {
                "psr-4": {
                    "Symfony\\Component\\EventDispatcher\\": ""
                },
                "exclude-from-classmap": [
                    "/Tests/"
                ]
            },
            "notification-url": "https://packagist.org/downloads/",
            "license": [
                "MIT"
            ],
            "authors": [
                {
                    "name": "Fabien Potencier",
                    "email": "fabien@symfony.com"
                },
                {
                    "name": "Symfony Community",
                    "homepage": "https://symfony.com/contributors"
                }
            ],
            "description": "Provides tools that allow your application components to communicate with each other by dispatching events and listening to them",
            "homepage": "https://symfony.com",
            "support": {
                "source": "https://github.com/symfony/event-dispatcher/tree/v7.1.1"
            },
            "funding": [
                {
                    "url": "https://symfony.com/sponsor",
                    "type": "custom"
                },
                {
                    "url": "https://github.com/fabpot",
                    "type": "github"
                },
                {
                    "url": "https://tidelift.com/funding/github/packagist/symfony/symfony",
                    "type": "tidelift"
                }
            ],
            "time": "2024-05-31T14:57:53+00:00"
        },
        {
            "name": "symfony/event-dispatcher-contracts",
            "version": "v3.5.0",
            "source": {
                "type": "git",
                "url": "https://github.com/symfony/event-dispatcher-contracts.git",
                "reference": "8f93aec25d41b72493c6ddff14e916177c9efc50"
            },
            "dist": {
                "type": "zip",
                "url": "https://api.github.com/repos/symfony/event-dispatcher-contracts/zipball/8f93aec25d41b72493c6ddff14e916177c9efc50",
                "reference": "8f93aec25d41b72493c6ddff14e916177c9efc50",
                "shasum": ""
            },
            "require": {
                "php": ">=8.1",
                "psr/event-dispatcher": "^1"
            },
            "type": "library",
            "extra": {
                "branch-alias": {
                    "dev-main": "3.5-dev"
                },
                "thanks": {
                    "name": "symfony/contracts",
                    "url": "https://github.com/symfony/contracts"
                }
            },
            "autoload": {
                "psr-4": {
                    "Symfony\\Contracts\\EventDispatcher\\": ""
                }
            },
            "notification-url": "https://packagist.org/downloads/",
            "license": [
                "MIT"
            ],
            "authors": [
                {
                    "name": "Nicolas Grekas",
                    "email": "p@tchwork.com"
                },
                {
                    "name": "Symfony Community",
                    "homepage": "https://symfony.com/contributors"
                }
            ],
            "description": "Generic abstractions related to dispatching event",
            "homepage": "https://symfony.com",
            "keywords": [
                "abstractions",
                "contracts",
                "decoupling",
                "interfaces",
                "interoperability",
                "standards"
            ],
            "support": {
                "source": "https://github.com/symfony/event-dispatcher-contracts/tree/v3.5.0"
            },
            "funding": [
                {
                    "url": "https://symfony.com/sponsor",
                    "type": "custom"
                },
                {
                    "url": "https://github.com/fabpot",
                    "type": "github"
                },
                {
                    "url": "https://tidelift.com/funding/github/packagist/symfony/symfony",
                    "type": "tidelift"
                }
            ],
            "time": "2024-04-18T09:32:20+00:00"
        },
        {
            "name": "symfony/expression-language",
            "version": "v7.1.1",
            "source": {
                "type": "git",
                "url": "https://github.com/symfony/expression-language.git",
                "reference": "463cb95f80c14136175f4e03f7f6199b01c6b8b4"
            },
            "dist": {
                "type": "zip",
                "url": "https://api.github.com/repos/symfony/expression-language/zipball/463cb95f80c14136175f4e03f7f6199b01c6b8b4",
                "reference": "463cb95f80c14136175f4e03f7f6199b01c6b8b4",
                "shasum": ""
            },
            "require": {
                "php": ">=8.2",
                "symfony/cache": "^6.4|^7.0",
                "symfony/deprecation-contracts": "^2.5|^3",
                "symfony/service-contracts": "^2.5|^3"
            },
            "type": "library",
            "autoload": {
                "psr-4": {
                    "Symfony\\Component\\ExpressionLanguage\\": ""
                },
                "exclude-from-classmap": [
                    "/Tests/"
                ]
            },
            "notification-url": "https://packagist.org/downloads/",
            "license": [
                "MIT"
            ],
            "authors": [
                {
                    "name": "Fabien Potencier",
                    "email": "fabien@symfony.com"
                },
                {
                    "name": "Symfony Community",
                    "homepage": "https://symfony.com/contributors"
                }
            ],
            "description": "Provides an engine that can compile and evaluate expressions",
            "homepage": "https://symfony.com",
            "support": {
                "source": "https://github.com/symfony/expression-language/tree/v7.1.1"
            },
            "funding": [
                {
                    "url": "https://symfony.com/sponsor",
                    "type": "custom"
                },
                {
                    "url": "https://github.com/fabpot",
                    "type": "github"
                },
                {
                    "url": "https://tidelift.com/funding/github/packagist/symfony/symfony",
                    "type": "tidelift"
                }
            ],
            "time": "2024-05-31T14:57:53+00:00"
        },
        {
            "name": "symfony/filesystem",
            "version": "v7.1.2",
            "source": {
                "type": "git",
                "url": "https://github.com/symfony/filesystem.git",
                "reference": "92a91985250c251de9b947a14bb2c9390b1a562c"
            },
            "dist": {
                "type": "zip",
                "url": "https://api.github.com/repos/symfony/filesystem/zipball/92a91985250c251de9b947a14bb2c9390b1a562c",
                "reference": "92a91985250c251de9b947a14bb2c9390b1a562c",
                "shasum": ""
            },
            "require": {
                "php": ">=8.2",
                "symfony/polyfill-ctype": "~1.8",
                "symfony/polyfill-mbstring": "~1.8"
            },
            "require-dev": {
                "symfony/process": "^6.4|^7.0"
            },
            "type": "library",
            "autoload": {
                "psr-4": {
                    "Symfony\\Component\\Filesystem\\": ""
                },
                "exclude-from-classmap": [
                    "/Tests/"
                ]
            },
            "notification-url": "https://packagist.org/downloads/",
            "license": [
                "MIT"
            ],
            "authors": [
                {
                    "name": "Fabien Potencier",
                    "email": "fabien@symfony.com"
                },
                {
                    "name": "Symfony Community",
                    "homepage": "https://symfony.com/contributors"
                }
            ],
            "description": "Provides basic utilities for the filesystem",
            "homepage": "https://symfony.com",
            "support": {
                "source": "https://github.com/symfony/filesystem/tree/v7.1.2"
            },
            "funding": [
                {
                    "url": "https://symfony.com/sponsor",
                    "type": "custom"
                },
                {
                    "url": "https://github.com/fabpot",
                    "type": "github"
                },
                {
                    "url": "https://tidelift.com/funding/github/packagist/symfony/symfony",
                    "type": "tidelift"
                }
            ],
            "time": "2024-06-28T10:03:55+00:00"
        },
        {
            "name": "symfony/finder",
            "version": "v7.1.3",
            "source": {
                "type": "git",
                "url": "https://github.com/symfony/finder.git",
                "reference": "717c6329886f32dc65e27461f80f2a465412fdca"
            },
            "dist": {
                "type": "zip",
                "url": "https://api.github.com/repos/symfony/finder/zipball/717c6329886f32dc65e27461f80f2a465412fdca",
                "reference": "717c6329886f32dc65e27461f80f2a465412fdca",
                "shasum": ""
            },
            "require": {
                "php": ">=8.2"
            },
            "require-dev": {
                "symfony/filesystem": "^6.4|^7.0"
            },
            "type": "library",
            "autoload": {
                "psr-4": {
                    "Symfony\\Component\\Finder\\": ""
                },
                "exclude-from-classmap": [
                    "/Tests/"
                ]
            },
            "notification-url": "https://packagist.org/downloads/",
            "license": [
                "MIT"
            ],
            "authors": [
                {
                    "name": "Fabien Potencier",
                    "email": "fabien@symfony.com"
                },
                {
                    "name": "Symfony Community",
                    "homepage": "https://symfony.com/contributors"
                }
            ],
            "description": "Finds files and directories via an intuitive fluent interface",
            "homepage": "https://symfony.com",
            "support": {
                "source": "https://github.com/symfony/finder/tree/v7.1.3"
            },
            "funding": [
                {
                    "url": "https://symfony.com/sponsor",
                    "type": "custom"
                },
                {
                    "url": "https://github.com/fabpot",
                    "type": "github"
                },
                {
                    "url": "https://tidelift.com/funding/github/packagist/symfony/symfony",
                    "type": "tidelift"
                }
            ],
            "time": "2024-07-24T07:08:44+00:00"
        },
        {
            "name": "symfony/flex",
            "version": "v2.4.6",
            "source": {
                "type": "git",
                "url": "https://github.com/symfony/flex.git",
                "reference": "4dc11919791f81d087a12db2ab4c7e044431ef6b"
            },
            "dist": {
                "type": "zip",
                "url": "https://api.github.com/repos/symfony/flex/zipball/4dc11919791f81d087a12db2ab4c7e044431ef6b",
                "reference": "4dc11919791f81d087a12db2ab4c7e044431ef6b",
                "shasum": ""
            },
            "require": {
                "composer-plugin-api": "^2.1",
                "php": ">=8.0"
            },
            "require-dev": {
                "composer/composer": "^2.1",
                "symfony/dotenv": "^5.4|^6.0",
                "symfony/filesystem": "^5.4|^6.0",
                "symfony/phpunit-bridge": "^5.4|^6.0",
                "symfony/process": "^5.4|^6.0"
            },
            "type": "composer-plugin",
            "extra": {
                "class": "Symfony\\Flex\\Flex"
            },
            "autoload": {
                "psr-4": {
                    "Symfony\\Flex\\": "src"
                }
            },
            "notification-url": "https://packagist.org/downloads/",
            "license": [
                "MIT"
            ],
            "authors": [
                {
                    "name": "Fabien Potencier",
                    "email": "fabien.potencier@gmail.com"
                }
            ],
            "description": "Composer plugin for Symfony",
            "support": {
                "issues": "https://github.com/symfony/flex/issues",
                "source": "https://github.com/symfony/flex/tree/v2.4.6"
            },
            "funding": [
                {
                    "url": "https://symfony.com/sponsor",
                    "type": "custom"
                },
                {
                    "url": "https://github.com/fabpot",
                    "type": "github"
                },
                {
                    "url": "https://tidelift.com/funding/github/packagist/symfony/symfony",
                    "type": "tidelift"
                }
            ],
            "time": "2024-04-27T10:22:22+00:00"
        },
        {
            "name": "symfony/framework-bundle",
            "version": "v7.1.3",
            "source": {
                "type": "git",
                "url": "https://github.com/symfony/framework-bundle.git",
                "reference": "a32ec544bd501eb4619eb977860ad3076ee55061"
            },
            "dist": {
                "type": "zip",
                "url": "https://api.github.com/repos/symfony/framework-bundle/zipball/a32ec544bd501eb4619eb977860ad3076ee55061",
                "reference": "a32ec544bd501eb4619eb977860ad3076ee55061",
                "shasum": ""
            },
            "require": {
                "composer-runtime-api": ">=2.1",
                "ext-xml": "*",
                "php": ">=8.2",
                "symfony/cache": "^6.4|^7.0",
                "symfony/config": "^6.4|^7.0",
                "symfony/dependency-injection": "^7.1",
                "symfony/deprecation-contracts": "^2.5|^3",
                "symfony/error-handler": "^6.4|^7.0",
                "symfony/event-dispatcher": "^6.4|^7.0",
                "symfony/filesystem": "^7.1",
                "symfony/finder": "^6.4|^7.0",
                "symfony/http-foundation": "^6.4|^7.0",
                "symfony/http-kernel": "^6.4|^7.0",
                "symfony/polyfill-mbstring": "~1.0",
                "symfony/routing": "^6.4|^7.0"
            },
            "conflict": {
                "doctrine/persistence": "<1.3",
                "phpdocumentor/reflection-docblock": "<3.2.2",
                "phpdocumentor/type-resolver": "<1.4.0",
                "symfony/asset": "<6.4",
                "symfony/asset-mapper": "<6.4",
                "symfony/clock": "<6.4",
                "symfony/console": "<6.4",
                "symfony/dom-crawler": "<6.4",
                "symfony/dotenv": "<6.4",
                "symfony/form": "<6.4",
                "symfony/http-client": "<6.4",
                "symfony/lock": "<6.4",
                "symfony/mailer": "<6.4",
                "symfony/messenger": "<6.4",
                "symfony/mime": "<6.4",
                "symfony/property-access": "<6.4",
                "symfony/property-info": "<6.4",
                "symfony/scheduler": "<6.4.4|>=7.0.0,<7.0.4",
                "symfony/security-core": "<6.4",
                "symfony/security-csrf": "<6.4",
                "symfony/serializer": "<6.4",
                "symfony/stopwatch": "<6.4",
                "symfony/translation": "<6.4",
                "symfony/twig-bridge": "<6.4",
                "symfony/twig-bundle": "<6.4",
                "symfony/validator": "<6.4",
                "symfony/web-profiler-bundle": "<6.4",
                "symfony/workflow": "<6.4"
            },
            "require-dev": {
                "doctrine/persistence": "^1.3|^2|^3",
                "dragonmantank/cron-expression": "^3.1",
                "phpdocumentor/reflection-docblock": "^3.0|^4.0|^5.0",
                "seld/jsonlint": "^1.10",
                "symfony/asset": "^6.4|^7.0",
                "symfony/asset-mapper": "^6.4|^7.0",
                "symfony/browser-kit": "^6.4|^7.0",
                "symfony/clock": "^6.4|^7.0",
                "symfony/console": "^6.4|^7.0",
                "symfony/css-selector": "^6.4|^7.0",
                "symfony/dom-crawler": "^6.4|^7.0",
                "symfony/dotenv": "^6.4|^7.0",
                "symfony/expression-language": "^6.4|^7.0",
                "symfony/form": "^6.4|^7.0",
                "symfony/html-sanitizer": "^6.4|^7.0",
                "symfony/http-client": "^6.4|^7.0",
                "symfony/lock": "^6.4|^7.0",
                "symfony/mailer": "^6.4|^7.0",
                "symfony/messenger": "^6.4|^7.0",
                "symfony/mime": "^6.4|^7.0",
                "symfony/notifier": "^6.4|^7.0",
                "symfony/polyfill-intl-icu": "~1.0",
                "symfony/process": "^6.4|^7.0",
                "symfony/property-info": "^6.4|^7.0",
                "symfony/rate-limiter": "^6.4|^7.0",
                "symfony/scheduler": "^6.4.4|^7.0.4",
                "symfony/security-bundle": "^6.4|^7.0",
                "symfony/semaphore": "^6.4|^7.0",
                "symfony/serializer": "^6.4|^7.0",
                "symfony/stopwatch": "^6.4|^7.0",
                "symfony/string": "^6.4|^7.0",
                "symfony/translation": "^6.4|^7.0",
                "symfony/twig-bundle": "^6.4|^7.0",
                "symfony/type-info": "^7.1",
                "symfony/uid": "^6.4|^7.0",
                "symfony/validator": "^6.4|^7.0",
                "symfony/web-link": "^6.4|^7.0",
                "symfony/workflow": "^6.4|^7.0",
                "symfony/yaml": "^6.4|^7.0",
                "twig/twig": "^3.0.4"
            },
            "type": "symfony-bundle",
            "autoload": {
                "psr-4": {
                    "Symfony\\Bundle\\FrameworkBundle\\": ""
                },
                "exclude-from-classmap": [
                    "/Tests/"
                ]
            },
            "notification-url": "https://packagist.org/downloads/",
            "license": [
                "MIT"
            ],
            "authors": [
                {
                    "name": "Fabien Potencier",
                    "email": "fabien@symfony.com"
                },
                {
                    "name": "Symfony Community",
                    "homepage": "https://symfony.com/contributors"
                }
            ],
            "description": "Provides a tight integration between Symfony components and the Symfony full-stack framework",
            "homepage": "https://symfony.com",
            "support": {
                "source": "https://github.com/symfony/framework-bundle/tree/v7.1.3"
            },
            "funding": [
                {
                    "url": "https://symfony.com/sponsor",
                    "type": "custom"
                },
                {
                    "url": "https://github.com/fabpot",
                    "type": "github"
                },
                {
                    "url": "https://tidelift.com/funding/github/packagist/symfony/symfony",
                    "type": "tidelift"
                }
            ],
            "time": "2024-07-26T13:24:34+00:00"
        },
        {
            "name": "symfony/http-client",
            "version": "v7.1.3",
            "source": {
                "type": "git",
                "url": "https://github.com/symfony/http-client.git",
                "reference": "b79858aa7a051ea791b0d50269a234a0b50cb231"
            },
            "dist": {
                "type": "zip",
                "url": "https://api.github.com/repos/symfony/http-client/zipball/b79858aa7a051ea791b0d50269a234a0b50cb231",
                "reference": "b79858aa7a051ea791b0d50269a234a0b50cb231",
                "shasum": ""
            },
            "require": {
                "php": ">=8.2",
                "psr/log": "^1|^2|^3",
                "symfony/deprecation-contracts": "^2.5|^3",
                "symfony/http-client-contracts": "^3.4.1",
                "symfony/service-contracts": "^2.5|^3"
            },
            "conflict": {
                "php-http/discovery": "<1.15",
                "symfony/http-foundation": "<6.4"
            },
            "provide": {
                "php-http/async-client-implementation": "*",
                "php-http/client-implementation": "*",
                "psr/http-client-implementation": "1.0",
                "symfony/http-client-implementation": "3.0"
            },
            "require-dev": {
                "amphp/amp": "^2.5",
                "amphp/http-client": "^4.2.1",
                "amphp/http-tunnel": "^1.0",
                "amphp/socket": "^1.1",
                "guzzlehttp/promises": "^1.4|^2.0",
                "nyholm/psr7": "^1.0",
                "php-http/httplug": "^1.0|^2.0",
                "psr/http-client": "^1.0",
                "symfony/dependency-injection": "^6.4|^7.0",
                "symfony/http-kernel": "^6.4|^7.0",
                "symfony/messenger": "^6.4|^7.0",
                "symfony/process": "^6.4|^7.0",
                "symfony/rate-limiter": "^6.4|^7.0",
                "symfony/stopwatch": "^6.4|^7.0"
            },
            "type": "library",
            "autoload": {
                "psr-4": {
                    "Symfony\\Component\\HttpClient\\": ""
                },
                "exclude-from-classmap": [
                    "/Tests/"
                ]
            },
            "notification-url": "https://packagist.org/downloads/",
            "license": [
                "MIT"
            ],
            "authors": [
                {
                    "name": "Nicolas Grekas",
                    "email": "p@tchwork.com"
                },
                {
                    "name": "Symfony Community",
                    "homepage": "https://symfony.com/contributors"
                }
            ],
            "description": "Provides powerful methods to fetch HTTP resources synchronously or asynchronously",
            "homepage": "https://symfony.com",
            "keywords": [
                "http"
            ],
            "support": {
                "source": "https://github.com/symfony/http-client/tree/v7.1.3"
            },
            "funding": [
                {
                    "url": "https://symfony.com/sponsor",
                    "type": "custom"
                },
                {
                    "url": "https://github.com/fabpot",
                    "type": "github"
                },
                {
                    "url": "https://tidelift.com/funding/github/packagist/symfony/symfony",
                    "type": "tidelift"
                }
            ],
            "time": "2024-07-17T06:10:24+00:00"
        },
        {
            "name": "symfony/http-client-contracts",
            "version": "v3.5.0",
            "source": {
                "type": "git",
                "url": "https://github.com/symfony/http-client-contracts.git",
                "reference": "20414d96f391677bf80078aa55baece78b82647d"
            },
            "dist": {
                "type": "zip",
                "url": "https://api.github.com/repos/symfony/http-client-contracts/zipball/20414d96f391677bf80078aa55baece78b82647d",
                "reference": "20414d96f391677bf80078aa55baece78b82647d",
                "shasum": ""
            },
            "require": {
                "php": ">=8.1"
            },
            "type": "library",
            "extra": {
                "branch-alias": {
                    "dev-main": "3.5-dev"
                },
                "thanks": {
                    "name": "symfony/contracts",
                    "url": "https://github.com/symfony/contracts"
                }
            },
            "autoload": {
                "psr-4": {
                    "Symfony\\Contracts\\HttpClient\\": ""
                },
                "exclude-from-classmap": [
                    "/Test/"
                ]
            },
            "notification-url": "https://packagist.org/downloads/",
            "license": [
                "MIT"
            ],
            "authors": [
                {
                    "name": "Nicolas Grekas",
                    "email": "p@tchwork.com"
                },
                {
                    "name": "Symfony Community",
                    "homepage": "https://symfony.com/contributors"
                }
            ],
            "description": "Generic abstractions related to HTTP clients",
            "homepage": "https://symfony.com",
            "keywords": [
                "abstractions",
                "contracts",
                "decoupling",
                "interfaces",
                "interoperability",
                "standards"
            ],
            "support": {
                "source": "https://github.com/symfony/http-client-contracts/tree/v3.5.0"
            },
            "funding": [
                {
                    "url": "https://symfony.com/sponsor",
                    "type": "custom"
                },
                {
                    "url": "https://github.com/fabpot",
                    "type": "github"
                },
                {
                    "url": "https://tidelift.com/funding/github/packagist/symfony/symfony",
                    "type": "tidelift"
                }
            ],
            "time": "2024-04-18T09:32:20+00:00"
        },
        {
            "name": "symfony/http-foundation",
            "version": "v7.1.3",
            "source": {
                "type": "git",
                "url": "https://github.com/symfony/http-foundation.git",
                "reference": "f602d5c17d1fa02f8019ace2687d9d136b7f4a1a"
            },
            "dist": {
                "type": "zip",
                "url": "https://api.github.com/repos/symfony/http-foundation/zipball/f602d5c17d1fa02f8019ace2687d9d136b7f4a1a",
                "reference": "f602d5c17d1fa02f8019ace2687d9d136b7f4a1a",
                "shasum": ""
            },
            "require": {
                "php": ">=8.2",
                "symfony/polyfill-mbstring": "~1.1",
                "symfony/polyfill-php83": "^1.27"
            },
            "conflict": {
                "doctrine/dbal": "<3.6",
                "symfony/cache": "<6.4"
            },
            "require-dev": {
                "doctrine/dbal": "^3.6|^4",
                "predis/predis": "^1.1|^2.0",
                "symfony/cache": "^6.4|^7.0",
                "symfony/dependency-injection": "^6.4|^7.0",
                "symfony/expression-language": "^6.4|^7.0",
                "symfony/http-kernel": "^6.4|^7.0",
                "symfony/mime": "^6.4|^7.0",
                "symfony/rate-limiter": "^6.4|^7.0"
            },
            "type": "library",
            "autoload": {
                "psr-4": {
                    "Symfony\\Component\\HttpFoundation\\": ""
                },
                "exclude-from-classmap": [
                    "/Tests/"
                ]
            },
            "notification-url": "https://packagist.org/downloads/",
            "license": [
                "MIT"
            ],
            "authors": [
                {
                    "name": "Fabien Potencier",
                    "email": "fabien@symfony.com"
                },
                {
                    "name": "Symfony Community",
                    "homepage": "https://symfony.com/contributors"
                }
            ],
            "description": "Defines an object-oriented layer for the HTTP specification",
            "homepage": "https://symfony.com",
            "support": {
                "source": "https://github.com/symfony/http-foundation/tree/v7.1.3"
            },
            "funding": [
                {
                    "url": "https://symfony.com/sponsor",
                    "type": "custom"
                },
                {
                    "url": "https://github.com/fabpot",
                    "type": "github"
                },
                {
                    "url": "https://tidelift.com/funding/github/packagist/symfony/symfony",
                    "type": "tidelift"
                }
            ],
            "time": "2024-07-26T12:41:01+00:00"
        },
        {
            "name": "symfony/http-kernel",
            "version": "v7.1.3",
            "source": {
                "type": "git",
                "url": "https://github.com/symfony/http-kernel.git",
                "reference": "db9702f3a04cc471ec8c70e881825db26ac5f186"
            },
            "dist": {
                "type": "zip",
                "url": "https://api.github.com/repos/symfony/http-kernel/zipball/db9702f3a04cc471ec8c70e881825db26ac5f186",
                "reference": "db9702f3a04cc471ec8c70e881825db26ac5f186",
                "shasum": ""
            },
            "require": {
                "php": ">=8.2",
                "psr/log": "^1|^2|^3",
                "symfony/deprecation-contracts": "^2.5|^3",
                "symfony/error-handler": "^6.4|^7.0",
                "symfony/event-dispatcher": "^6.4|^7.0",
                "symfony/http-foundation": "^6.4|^7.0",
                "symfony/polyfill-ctype": "^1.8"
            },
            "conflict": {
                "symfony/browser-kit": "<6.4",
                "symfony/cache": "<6.4",
                "symfony/config": "<6.4",
                "symfony/console": "<6.4",
                "symfony/dependency-injection": "<6.4",
                "symfony/doctrine-bridge": "<6.4",
                "symfony/form": "<6.4",
                "symfony/http-client": "<6.4",
                "symfony/http-client-contracts": "<2.5",
                "symfony/mailer": "<6.4",
                "symfony/messenger": "<6.4",
                "symfony/translation": "<6.4",
                "symfony/translation-contracts": "<2.5",
                "symfony/twig-bridge": "<6.4",
                "symfony/validator": "<6.4",
                "symfony/var-dumper": "<6.4",
                "twig/twig": "<3.0.4"
            },
            "provide": {
                "psr/log-implementation": "1.0|2.0|3.0"
            },
            "require-dev": {
                "psr/cache": "^1.0|^2.0|^3.0",
                "symfony/browser-kit": "^6.4|^7.0",
                "symfony/clock": "^6.4|^7.0",
                "symfony/config": "^6.4|^7.0",
                "symfony/console": "^6.4|^7.0",
                "symfony/css-selector": "^6.4|^7.0",
                "symfony/dependency-injection": "^6.4|^7.0",
                "symfony/dom-crawler": "^6.4|^7.0",
                "symfony/expression-language": "^6.4|^7.0",
                "symfony/finder": "^6.4|^7.0",
                "symfony/http-client-contracts": "^2.5|^3",
                "symfony/process": "^6.4|^7.0",
                "symfony/property-access": "^7.1",
                "symfony/routing": "^6.4|^7.0",
                "symfony/serializer": "^7.1",
                "symfony/stopwatch": "^6.4|^7.0",
                "symfony/translation": "^6.4|^7.0",
                "symfony/translation-contracts": "^2.5|^3",
                "symfony/uid": "^6.4|^7.0",
                "symfony/validator": "^6.4|^7.0",
                "symfony/var-dumper": "^6.4|^7.0",
                "symfony/var-exporter": "^6.4|^7.0",
                "twig/twig": "^3.0.4"
            },
            "type": "library",
            "autoload": {
                "psr-4": {
                    "Symfony\\Component\\HttpKernel\\": ""
                },
                "exclude-from-classmap": [
                    "/Tests/"
                ]
            },
            "notification-url": "https://packagist.org/downloads/",
            "license": [
                "MIT"
            ],
            "authors": [
                {
                    "name": "Fabien Potencier",
                    "email": "fabien@symfony.com"
                },
                {
                    "name": "Symfony Community",
                    "homepage": "https://symfony.com/contributors"
                }
            ],
            "description": "Provides a structured process for converting a Request into a Response",
            "homepage": "https://symfony.com",
            "support": {
                "source": "https://github.com/symfony/http-kernel/tree/v7.1.3"
            },
            "funding": [
                {
                    "url": "https://symfony.com/sponsor",
                    "type": "custom"
                },
                {
                    "url": "https://github.com/fabpot",
                    "type": "github"
                },
                {
                    "url": "https://tidelift.com/funding/github/packagist/symfony/symfony",
                    "type": "tidelift"
                }
            ],
            "time": "2024-07-26T14:58:15+00:00"
        },
        {
            "name": "symfony/mercure",
            "version": "v0.6.5",
            "source": {
                "type": "git",
                "url": "https://github.com/symfony/mercure.git",
                "reference": "304cf84609ef645d63adc65fc6250292909a461b"
            },
            "dist": {
                "type": "zip",
                "url": "https://api.github.com/repos/symfony/mercure/zipball/304cf84609ef645d63adc65fc6250292909a461b",
                "reference": "304cf84609ef645d63adc65fc6250292909a461b",
                "shasum": ""
            },
            "require": {
                "php": ">=7.1.3",
                "symfony/deprecation-contracts": "^2.0|^3.0|^4.0",
                "symfony/http-client": "^4.4|^5.0|^6.0|^7.0",
                "symfony/http-foundation": "^4.4|^5.0|^6.0|^7.0",
                "symfony/polyfill-php80": "^1.22",
                "symfony/web-link": "^4.4|^5.0|^6.0|^7.0"
            },
            "require-dev": {
                "lcobucci/jwt": "^3.4|^4.0|^5.0",
                "symfony/event-dispatcher": "^4.4|^5.0|^6.0|^7.0",
                "symfony/http-kernel": "^4.4|^5.0|^6.0|^7.0",
                "symfony/phpunit-bridge": "^5.2|^6.0|^7.0",
                "symfony/stopwatch": "^4.4|^5.0|^6.0|^7.0",
                "twig/twig": "^2.0|^3.0|^4.0"
            },
            "suggest": {
                "symfony/stopwatch": "Integration with the profiler performances"
            },
            "type": "library",
            "extra": {
                "branch-alias": {
                    "dev-main": "0.6.x-dev"
                },
                "thanks": {
                    "name": "dunglas/mercure",
                    "url": "https://github.com/dunglas/mercure"
                }
            },
            "autoload": {
                "psr-4": {
                    "Symfony\\Component\\Mercure\\": "src/"
                }
            },
            "notification-url": "https://packagist.org/downloads/",
            "license": [
                "MIT"
            ],
            "authors": [
                {
                    "name": "Kévin Dunglas",
                    "email": "dunglas@gmail.com"
                },
                {
                    "name": "Symfony Community",
                    "homepage": "https://symfony.com/contributors"
                }
            ],
            "description": "Symfony Mercure Component",
            "homepage": "https://symfony.com",
            "keywords": [
                "mercure",
                "push",
                "sse",
                "updates"
            ],
            "support": {
                "issues": "https://github.com/symfony/mercure/issues",
                "source": "https://github.com/symfony/mercure/tree/v0.6.5"
            },
            "funding": [
                {
                    "url": "https://github.com/dunglas",
                    "type": "github"
                },
                {
                    "url": "https://tidelift.com/funding/github/packagist/symfony/mercure",
                    "type": "tidelift"
                }
            ],
            "time": "2024-04-08T12:51:34+00:00"
        },
        {
            "name": "symfony/mercure-bundle",
            "version": "v0.3.9",
            "source": {
                "type": "git",
                "url": "https://github.com/symfony/mercure-bundle.git",
                "reference": "77435d740b228e9f5f3f065b6db564f85f2cdb64"
            },
            "dist": {
                "type": "zip",
                "url": "https://api.github.com/repos/symfony/mercure-bundle/zipball/77435d740b228e9f5f3f065b6db564f85f2cdb64",
                "reference": "77435d740b228e9f5f3f065b6db564f85f2cdb64",
                "shasum": ""
            },
            "require": {
                "lcobucci/jwt": "^3.4|^4.0|^5.0",
                "php": ">=7.1.3",
                "symfony/config": "^4.4|^5.0|^6.0|^7.0",
                "symfony/dependency-injection": "^4.4|^5.4|^6.0|^7.0",
                "symfony/http-kernel": "^4.4|^5.0|^6.0|^7.0",
                "symfony/mercure": "^0.6.1",
                "symfony/web-link": "^4.4|^5.0|^6.0|^7.0"
            },
            "require-dev": {
                "symfony/phpunit-bridge": "^4.3.7|^5.0|^6.0|^7.0",
                "symfony/stopwatch": "^4.3.7|^5.0|^6.0|^7.0",
                "symfony/ux-turbo": "*",
                "symfony/var-dumper": "^4.3.7|^5.0|^6.0|^7.0"
            },
            "suggest": {
                "symfony/messenger": "To use the Messenger integration"
            },
            "type": "symfony-bundle",
            "extra": {
                "branch-alias": {
                    "dev-main": "0.3.x-dev"
                }
            },
            "autoload": {
                "psr-4": {
                    "Symfony\\Bundle\\MercureBundle\\": "src/"
                }
            },
            "notification-url": "https://packagist.org/downloads/",
            "license": [
                "MIT"
            ],
            "authors": [
                {
                    "name": "Kévin Dunglas",
                    "email": "dunglas@gmail.com"
                },
                {
                    "name": "Symfony Community",
                    "homepage": "https://symfony.com/contributors"
                }
            ],
            "description": "Symfony MercureBundle",
            "homepage": "https://symfony.com",
            "keywords": [
                "mercure",
                "push",
                "sse",
                "updates"
            ],
            "support": {
                "issues": "https://github.com/symfony/mercure-bundle/issues",
                "source": "https://github.com/symfony/mercure-bundle/tree/v0.3.9"
            },
            "funding": [
                {
                    "url": "https://github.com/dunglas",
                    "type": "github"
                },
                {
                    "url": "https://tidelift.com/funding/github/packagist/symfony/mercure-bundle",
                    "type": "tidelift"
                }
            ],
            "time": "2024-05-31T09:07:18+00:00"
        },
        {
            "name": "symfony/monolog-bridge",
            "version": "v7.1.1",
            "source": {
                "type": "git",
                "url": "https://github.com/symfony/monolog-bridge.git",
                "reference": "727be11ae17bb1c5a7f600753b9a1bf0cc0ec3b8"
            },
            "dist": {
                "type": "zip",
                "url": "https://api.github.com/repos/symfony/monolog-bridge/zipball/727be11ae17bb1c5a7f600753b9a1bf0cc0ec3b8",
                "reference": "727be11ae17bb1c5a7f600753b9a1bf0cc0ec3b8",
                "shasum": ""
            },
            "require": {
                "monolog/monolog": "^3",
                "php": ">=8.2",
                "symfony/http-kernel": "^6.4|^7.0",
                "symfony/service-contracts": "^2.5|^3"
            },
            "conflict": {
                "symfony/console": "<6.4",
                "symfony/http-foundation": "<6.4",
                "symfony/security-core": "<6.4"
            },
            "require-dev": {
                "symfony/console": "^6.4|^7.0",
                "symfony/http-client": "^6.4|^7.0",
                "symfony/mailer": "^6.4|^7.0",
                "symfony/messenger": "^6.4|^7.0",
                "symfony/mime": "^6.4|^7.0",
                "symfony/security-core": "^6.4|^7.0",
                "symfony/var-dumper": "^6.4|^7.0"
            },
            "type": "symfony-bridge",
            "autoload": {
                "psr-4": {
                    "Symfony\\Bridge\\Monolog\\": ""
                },
                "exclude-from-classmap": [
                    "/Tests/"
                ]
            },
            "notification-url": "https://packagist.org/downloads/",
            "license": [
                "MIT"
            ],
            "authors": [
                {
                    "name": "Fabien Potencier",
                    "email": "fabien@symfony.com"
                },
                {
                    "name": "Symfony Community",
                    "homepage": "https://symfony.com/contributors"
                }
            ],
            "description": "Provides integration for Monolog with various Symfony components",
            "homepage": "https://symfony.com",
            "support": {
                "source": "https://github.com/symfony/monolog-bridge/tree/v7.1.1"
            },
            "funding": [
                {
                    "url": "https://symfony.com/sponsor",
                    "type": "custom"
                },
                {
                    "url": "https://github.com/fabpot",
                    "type": "github"
                },
                {
                    "url": "https://tidelift.com/funding/github/packagist/symfony/symfony",
                    "type": "tidelift"
                }
            ],
            "time": "2024-05-31T14:57:53+00:00"
        },
        {
            "name": "symfony/monolog-bundle",
            "version": "v3.10.0",
            "source": {
                "type": "git",
                "url": "https://github.com/symfony/monolog-bundle.git",
                "reference": "414f951743f4aa1fd0f5bf6a0e9c16af3fe7f181"
            },
            "dist": {
                "type": "zip",
                "url": "https://api.github.com/repos/symfony/monolog-bundle/zipball/414f951743f4aa1fd0f5bf6a0e9c16af3fe7f181",
                "reference": "414f951743f4aa1fd0f5bf6a0e9c16af3fe7f181",
                "shasum": ""
            },
            "require": {
                "monolog/monolog": "^1.25.1 || ^2.0 || ^3.0",
                "php": ">=7.2.5",
                "symfony/config": "^5.4 || ^6.0 || ^7.0",
                "symfony/dependency-injection": "^5.4 || ^6.0 || ^7.0",
                "symfony/http-kernel": "^5.4 || ^6.0 || ^7.0",
                "symfony/monolog-bridge": "^5.4 || ^6.0 || ^7.0"
            },
            "require-dev": {
                "symfony/console": "^5.4 || ^6.0 || ^7.0",
                "symfony/phpunit-bridge": "^6.3 || ^7.0",
                "symfony/yaml": "^5.4 || ^6.0 || ^7.0"
            },
            "type": "symfony-bundle",
            "extra": {
                "branch-alias": {
                    "dev-master": "3.x-dev"
                }
            },
            "autoload": {
                "psr-4": {
                    "Symfony\\Bundle\\MonologBundle\\": ""
                },
                "exclude-from-classmap": [
                    "/Tests/"
                ]
            },
            "notification-url": "https://packagist.org/downloads/",
            "license": [
                "MIT"
            ],
            "authors": [
                {
                    "name": "Fabien Potencier",
                    "email": "fabien@symfony.com"
                },
                {
                    "name": "Symfony Community",
                    "homepage": "https://symfony.com/contributors"
                }
            ],
            "description": "Symfony MonologBundle",
            "homepage": "https://symfony.com",
            "keywords": [
                "log",
                "logging"
            ],
            "support": {
                "issues": "https://github.com/symfony/monolog-bundle/issues",
                "source": "https://github.com/symfony/monolog-bundle/tree/v3.10.0"
            },
            "funding": [
                {
                    "url": "https://symfony.com/sponsor",
                    "type": "custom"
                },
                {
                    "url": "https://github.com/fabpot",
                    "type": "github"
                },
                {
                    "url": "https://tidelift.com/funding/github/packagist/symfony/symfony",
                    "type": "tidelift"
                }
            ],
            "time": "2023-11-06T17:08:13+00:00"
        },
        {
            "name": "symfony/password-hasher",
            "version": "v7.1.1",
            "source": {
                "type": "git",
                "url": "https://github.com/symfony/password-hasher.git",
                "reference": "4ad96eb7cf9e2f8f133ada95f2b8021769061662"
            },
            "dist": {
                "type": "zip",
                "url": "https://api.github.com/repos/symfony/password-hasher/zipball/4ad96eb7cf9e2f8f133ada95f2b8021769061662",
                "reference": "4ad96eb7cf9e2f8f133ada95f2b8021769061662",
                "shasum": ""
            },
            "require": {
                "php": ">=8.2"
            },
            "conflict": {
                "symfony/security-core": "<6.4"
            },
            "require-dev": {
                "symfony/console": "^6.4|^7.0",
                "symfony/security-core": "^6.4|^7.0"
            },
            "type": "library",
            "autoload": {
                "psr-4": {
                    "Symfony\\Component\\PasswordHasher\\": ""
                },
                "exclude-from-classmap": [
                    "/Tests/"
                ]
            },
            "notification-url": "https://packagist.org/downloads/",
            "license": [
                "MIT"
            ],
            "authors": [
                {
                    "name": "Robin Chalas",
                    "email": "robin.chalas@gmail.com"
                },
                {
                    "name": "Symfony Community",
                    "homepage": "https://symfony.com/contributors"
                }
            ],
            "description": "Provides password hashing utilities",
            "homepage": "https://symfony.com",
            "keywords": [
                "hashing",
                "password"
            ],
            "support": {
                "source": "https://github.com/symfony/password-hasher/tree/v7.1.1"
            },
            "funding": [
                {
                    "url": "https://symfony.com/sponsor",
                    "type": "custom"
                },
                {
                    "url": "https://github.com/fabpot",
                    "type": "github"
                },
                {
                    "url": "https://tidelift.com/funding/github/packagist/symfony/symfony",
                    "type": "tidelift"
                }
            ],
            "time": "2024-05-31T14:57:53+00:00"
        },
        {
            "name": "symfony/polyfill-php83",
            "version": "v1.30.0",
            "source": {
                "type": "git",
                "url": "https://github.com/symfony/polyfill-php83.git",
                "reference": "dbdcdf1a4dcc2743591f1079d0c35ab1e2dcbbc9"
            },
            "dist": {
                "type": "zip",
                "url": "https://api.github.com/repos/symfony/polyfill-php83/zipball/dbdcdf1a4dcc2743591f1079d0c35ab1e2dcbbc9",
                "reference": "dbdcdf1a4dcc2743591f1079d0c35ab1e2dcbbc9",
                "shasum": ""
            },
            "require": {
                "php": ">=7.1"
            },
            "type": "library",
            "extra": {
                "thanks": {
                    "name": "symfony/polyfill",
                    "url": "https://github.com/symfony/polyfill"
                }
            },
            "autoload": {
                "files": [
                    "bootstrap.php"
                ],
                "psr-4": {
                    "Symfony\\Polyfill\\Php83\\": ""
                },
                "classmap": [
                    "Resources/stubs"
                ]
            },
            "notification-url": "https://packagist.org/downloads/",
            "license": [
                "MIT"
            ],
            "authors": [
                {
                    "name": "Nicolas Grekas",
                    "email": "p@tchwork.com"
                },
                {
                    "name": "Symfony Community",
                    "homepage": "https://symfony.com/contributors"
                }
            ],
            "description": "Symfony polyfill backporting some PHP 8.3+ features to lower PHP versions",
            "homepage": "https://symfony.com",
            "keywords": [
                "compatibility",
                "polyfill",
                "portable",
                "shim"
            ],
            "support": {
                "source": "https://github.com/symfony/polyfill-php83/tree/v1.30.0"
            },
            "funding": [
                {
                    "url": "https://symfony.com/sponsor",
                    "type": "custom"
                },
                {
                    "url": "https://github.com/fabpot",
                    "type": "github"
                },
                {
                    "url": "https://tidelift.com/funding/github/packagist/symfony/symfony",
                    "type": "tidelift"
                }
            ],
            "time": "2024-06-19T12:35:24+00:00"
        },
        {
            "name": "symfony/polyfill-uuid",
            "version": "v1.30.0",
            "source": {
                "type": "git",
                "url": "https://github.com/symfony/polyfill-uuid.git",
                "reference": "2ba1f33797470debcda07fe9dce20a0003df18e9"
            },
            "dist": {
                "type": "zip",
                "url": "https://api.github.com/repos/symfony/polyfill-uuid/zipball/2ba1f33797470debcda07fe9dce20a0003df18e9",
                "reference": "2ba1f33797470debcda07fe9dce20a0003df18e9",
                "shasum": ""
            },
            "require": {
                "php": ">=7.1"
            },
            "provide": {
                "ext-uuid": "*"
            },
            "suggest": {
                "ext-uuid": "For best performance"
            },
            "type": "library",
            "extra": {
                "thanks": {
                    "name": "symfony/polyfill",
                    "url": "https://github.com/symfony/polyfill"
                }
            },
            "autoload": {
                "files": [
                    "bootstrap.php"
                ],
                "psr-4": {
                    "Symfony\\Polyfill\\Uuid\\": ""
                }
            },
            "notification-url": "https://packagist.org/downloads/",
            "license": [
                "MIT"
            ],
            "authors": [
                {
                    "name": "Grégoire Pineau",
                    "email": "lyrixx@lyrixx.info"
                },
                {
                    "name": "Symfony Community",
                    "homepage": "https://symfony.com/contributors"
                }
            ],
            "description": "Symfony polyfill for uuid functions",
            "homepage": "https://symfony.com",
            "keywords": [
                "compatibility",
                "polyfill",
                "portable",
                "uuid"
            ],
            "support": {
                "source": "https://github.com/symfony/polyfill-uuid/tree/v1.30.0"
            },
            "funding": [
                {
                    "url": "https://symfony.com/sponsor",
                    "type": "custom"
                },
                {
                    "url": "https://github.com/fabpot",
                    "type": "github"
                },
                {
                    "url": "https://tidelift.com/funding/github/packagist/symfony/symfony",
                    "type": "tidelift"
                }
            ],
            "time": "2024-05-31T15:07:36+00:00"
        },
        {
            "name": "symfony/property-access",
            "version": "v7.1.1",
            "source": {
                "type": "git",
                "url": "https://github.com/symfony/property-access.git",
                "reference": "74e39e6a6276b8e384f34c6ddbc10a6c9a60193a"
            },
            "dist": {
                "type": "zip",
                "url": "https://api.github.com/repos/symfony/property-access/zipball/74e39e6a6276b8e384f34c6ddbc10a6c9a60193a",
                "reference": "74e39e6a6276b8e384f34c6ddbc10a6c9a60193a",
                "shasum": ""
            },
            "require": {
                "php": ">=8.2",
                "symfony/property-info": "^6.4|^7.0"
            },
            "require-dev": {
                "symfony/cache": "^6.4|^7.0"
            },
            "type": "library",
            "autoload": {
                "psr-4": {
                    "Symfony\\Component\\PropertyAccess\\": ""
                },
                "exclude-from-classmap": [
                    "/Tests/"
                ]
            },
            "notification-url": "https://packagist.org/downloads/",
            "license": [
                "MIT"
            ],
            "authors": [
                {
                    "name": "Fabien Potencier",
                    "email": "fabien@symfony.com"
                },
                {
                    "name": "Symfony Community",
                    "homepage": "https://symfony.com/contributors"
                }
            ],
            "description": "Provides functions to read and write from/to an object or array using a simple string notation",
            "homepage": "https://symfony.com",
            "keywords": [
                "access",
                "array",
                "extraction",
                "index",
                "injection",
                "object",
                "property",
                "property-path",
                "reflection"
            ],
            "support": {
                "source": "https://github.com/symfony/property-access/tree/v7.1.1"
            },
            "funding": [
                {
                    "url": "https://symfony.com/sponsor",
                    "type": "custom"
                },
                {
                    "url": "https://github.com/fabpot",
                    "type": "github"
                },
                {
                    "url": "https://tidelift.com/funding/github/packagist/symfony/symfony",
                    "type": "tidelift"
                }
            ],
            "time": "2024-05-31T14:57:53+00:00"
        },
        {
            "name": "symfony/property-info",
            "version": "v7.1.3",
            "source": {
                "type": "git",
                "url": "https://github.com/symfony/property-info.git",
                "reference": "88a279df2db5b7919cac6f35d6a5d1d7147e6a9b"
            },
            "dist": {
                "type": "zip",
                "url": "https://api.github.com/repos/symfony/property-info/zipball/88a279df2db5b7919cac6f35d6a5d1d7147e6a9b",
                "reference": "88a279df2db5b7919cac6f35d6a5d1d7147e6a9b",
                "shasum": ""
            },
            "require": {
                "php": ">=8.2",
                "symfony/string": "^6.4|^7.0",
                "symfony/type-info": "^7.1"
            },
            "conflict": {
                "phpdocumentor/reflection-docblock": "<5.2",
                "phpdocumentor/type-resolver": "<1.5.1",
                "symfony/dependency-injection": "<6.4",
                "symfony/serializer": "<6.4"
            },
            "require-dev": {
                "phpdocumentor/reflection-docblock": "^5.2",
                "phpstan/phpdoc-parser": "^1.0",
                "symfony/cache": "^6.4|^7.0",
                "symfony/dependency-injection": "^6.4|^7.0",
                "symfony/serializer": "^6.4|^7.0"
            },
            "type": "library",
            "autoload": {
                "psr-4": {
                    "Symfony\\Component\\PropertyInfo\\": ""
                },
                "exclude-from-classmap": [
                    "/Tests/"
                ]
            },
            "notification-url": "https://packagist.org/downloads/",
            "license": [
                "MIT"
            ],
            "authors": [
                {
                    "name": "Kévin Dunglas",
                    "email": "dunglas@gmail.com"
                },
                {
                    "name": "Symfony Community",
                    "homepage": "https://symfony.com/contributors"
                }
            ],
            "description": "Extracts information about PHP class' properties using metadata of popular sources",
            "homepage": "https://symfony.com",
            "keywords": [
                "doctrine",
                "phpdoc",
                "property",
                "symfony",
                "type",
                "validator"
            ],
            "support": {
                "source": "https://github.com/symfony/property-info/tree/v7.1.3"
            },
            "funding": [
                {
                    "url": "https://symfony.com/sponsor",
                    "type": "custom"
                },
                {
                    "url": "https://github.com/fabpot",
                    "type": "github"
                },
                {
                    "url": "https://tidelift.com/funding/github/packagist/symfony/symfony",
                    "type": "tidelift"
                }
            ],
            "time": "2024-07-26T07:36:36+00:00"
        },
        {
            "name": "symfony/routing",
            "version": "v7.1.3",
            "source": {
                "type": "git",
                "url": "https://github.com/symfony/routing.git",
                "reference": "8a908a3f22d5a1b5d297578c2ceb41b02fa916d0"
            },
            "dist": {
                "type": "zip",
                "url": "https://api.github.com/repos/symfony/routing/zipball/8a908a3f22d5a1b5d297578c2ceb41b02fa916d0",
                "reference": "8a908a3f22d5a1b5d297578c2ceb41b02fa916d0",
                "shasum": ""
            },
            "require": {
                "php": ">=8.2",
                "symfony/deprecation-contracts": "^2.5|^3"
            },
            "conflict": {
                "symfony/config": "<6.4",
                "symfony/dependency-injection": "<6.4",
                "symfony/yaml": "<6.4"
            },
            "require-dev": {
                "psr/log": "^1|^2|^3",
                "symfony/config": "^6.4|^7.0",
                "symfony/dependency-injection": "^6.4|^7.0",
                "symfony/expression-language": "^6.4|^7.0",
                "symfony/http-foundation": "^6.4|^7.0",
                "symfony/yaml": "^6.4|^7.0"
            },
            "type": "library",
            "autoload": {
                "psr-4": {
                    "Symfony\\Component\\Routing\\": ""
                },
                "exclude-from-classmap": [
                    "/Tests/"
                ]
            },
            "notification-url": "https://packagist.org/downloads/",
            "license": [
                "MIT"
            ],
            "authors": [
                {
                    "name": "Fabien Potencier",
                    "email": "fabien@symfony.com"
                },
                {
                    "name": "Symfony Community",
                    "homepage": "https://symfony.com/contributors"
                }
            ],
            "description": "Maps an HTTP request to a set of configuration variables",
            "homepage": "https://symfony.com",
            "keywords": [
                "router",
                "routing",
                "uri",
                "url"
            ],
            "support": {
                "source": "https://github.com/symfony/routing/tree/v7.1.3"
            },
            "funding": [
                {
                    "url": "https://symfony.com/sponsor",
                    "type": "custom"
                },
                {
                    "url": "https://github.com/fabpot",
                    "type": "github"
                },
                {
                    "url": "https://tidelift.com/funding/github/packagist/symfony/symfony",
                    "type": "tidelift"
                }
            ],
            "time": "2024-07-17T06:10:24+00:00"
        },
        {
            "name": "symfony/runtime",
            "version": "v7.1.1",
            "source": {
                "type": "git",
                "url": "https://github.com/symfony/runtime.git",
                "reference": "ea34522c447dd91a2b31cb330ee4540a56ba53f6"
            },
            "dist": {
                "type": "zip",
                "url": "https://api.github.com/repos/symfony/runtime/zipball/ea34522c447dd91a2b31cb330ee4540a56ba53f6",
                "reference": "ea34522c447dd91a2b31cb330ee4540a56ba53f6",
                "shasum": ""
            },
            "require": {
                "composer-plugin-api": "^1.0|^2.0",
                "php": ">=8.2"
            },
            "conflict": {
                "symfony/dotenv": "<6.4"
            },
            "require-dev": {
                "composer/composer": "^2.6",
                "symfony/console": "^6.4|^7.0",
                "symfony/dotenv": "^6.4|^7.0",
                "symfony/http-foundation": "^6.4|^7.0",
                "symfony/http-kernel": "^6.4|^7.0"
            },
            "type": "composer-plugin",
            "extra": {
                "class": "Symfony\\Component\\Runtime\\Internal\\ComposerPlugin"
            },
            "autoload": {
                "psr-4": {
                    "Symfony\\Component\\Runtime\\": "",
                    "Symfony\\Runtime\\Symfony\\Component\\": "Internal/"
                },
                "exclude-from-classmap": [
                    "/Tests/"
                ]
            },
            "notification-url": "https://packagist.org/downloads/",
            "license": [
                "MIT"
            ],
            "authors": [
                {
                    "name": "Nicolas Grekas",
                    "email": "p@tchwork.com"
                },
                {
                    "name": "Symfony Community",
                    "homepage": "https://symfony.com/contributors"
                }
            ],
            "description": "Enables decoupling PHP applications from global state",
            "homepage": "https://symfony.com",
            "keywords": [
                "runtime"
            ],
            "support": {
                "source": "https://github.com/symfony/runtime/tree/v7.1.1"
            },
            "funding": [
                {
                    "url": "https://symfony.com/sponsor",
                    "type": "custom"
                },
                {
                    "url": "https://github.com/fabpot",
                    "type": "github"
                },
                {
                    "url": "https://tidelift.com/funding/github/packagist/symfony/symfony",
                    "type": "tidelift"
                }
            ],
            "time": "2024-05-31T14:55:39+00:00"
        },
        {
            "name": "symfony/security-bundle",
            "version": "v7.1.3",
            "source": {
                "type": "git",
                "url": "https://github.com/symfony/security-bundle.git",
                "reference": "4f77a89e21c2e700b5fbbf3c1eccd71b9a5d69ad"
            },
            "dist": {
                "type": "zip",
                "url": "https://api.github.com/repos/symfony/security-bundle/zipball/4f77a89e21c2e700b5fbbf3c1eccd71b9a5d69ad",
                "reference": "4f77a89e21c2e700b5fbbf3c1eccd71b9a5d69ad",
                "shasum": ""
            },
            "require": {
                "composer-runtime-api": ">=2.1",
                "ext-xml": "*",
                "php": ">=8.2",
                "symfony/clock": "^6.4|^7.0",
                "symfony/config": "^6.4|^7.0",
                "symfony/dependency-injection": "^6.4|^7.0",
                "symfony/event-dispatcher": "^6.4|^7.0",
                "symfony/http-foundation": "^6.4|^7.0",
                "symfony/http-kernel": "^6.4|^7.0",
                "symfony/password-hasher": "^6.4|^7.0",
                "symfony/security-core": "^6.4|^7.0",
                "symfony/security-csrf": "^6.4|^7.0",
                "symfony/security-http": "^7.1",
                "symfony/service-contracts": "^2.5|^3"
            },
            "conflict": {
                "symfony/browser-kit": "<6.4",
                "symfony/console": "<6.4",
                "symfony/framework-bundle": "<6.4",
                "symfony/http-client": "<6.4",
                "symfony/ldap": "<6.4",
                "symfony/serializer": "<6.4",
                "symfony/twig-bundle": "<6.4",
                "symfony/validator": "<6.4"
            },
            "require-dev": {
                "symfony/asset": "^6.4|^7.0",
                "symfony/browser-kit": "^6.4|^7.0",
                "symfony/console": "^6.4|^7.0",
                "symfony/css-selector": "^6.4|^7.0",
                "symfony/dom-crawler": "^6.4|^7.0",
                "symfony/expression-language": "^6.4|^7.0",
                "symfony/form": "^6.4|^7.0",
                "symfony/framework-bundle": "^6.4|^7.0",
                "symfony/http-client": "^6.4|^7.0",
                "symfony/ldap": "^6.4|^7.0",
                "symfony/process": "^6.4|^7.0",
                "symfony/rate-limiter": "^6.4|^7.0",
                "symfony/serializer": "^6.4|^7.0",
                "symfony/translation": "^6.4|^7.0",
                "symfony/twig-bridge": "^6.4|^7.0",
                "symfony/twig-bundle": "^6.4|^7.0",
                "symfony/validator": "^6.4|^7.0",
                "symfony/yaml": "^6.4|^7.0",
                "twig/twig": "^3.0.4",
                "web-token/jwt-library": "^3.3.2|^4.0"
            },
            "type": "symfony-bundle",
            "autoload": {
                "psr-4": {
                    "Symfony\\Bundle\\SecurityBundle\\": ""
                },
                "exclude-from-classmap": [
                    "/Tests/"
                ]
            },
            "notification-url": "https://packagist.org/downloads/",
            "license": [
                "MIT"
            ],
            "authors": [
                {
                    "name": "Fabien Potencier",
                    "email": "fabien@symfony.com"
                },
                {
                    "name": "Symfony Community",
                    "homepage": "https://symfony.com/contributors"
                }
            ],
            "description": "Provides a tight integration of the Security component into the Symfony full-stack framework",
            "homepage": "https://symfony.com",
            "support": {
                "source": "https://github.com/symfony/security-bundle/tree/v7.1.3"
            },
            "funding": [
                {
                    "url": "https://symfony.com/sponsor",
                    "type": "custom"
                },
                {
                    "url": "https://github.com/fabpot",
                    "type": "github"
                },
                {
                    "url": "https://tidelift.com/funding/github/packagist/symfony/symfony",
                    "type": "tidelift"
                }
            ],
            "time": "2024-07-26T07:24:20+00:00"
        },
        {
            "name": "symfony/security-core",
            "version": "v7.1.3",
            "source": {
                "type": "git",
                "url": "https://github.com/symfony/security-core.git",
                "reference": "aa4f432586a129017ce0ba34e2b1bfe6babfe8c7"
            },
            "dist": {
                "type": "zip",
                "url": "https://api.github.com/repos/symfony/security-core/zipball/aa4f432586a129017ce0ba34e2b1bfe6babfe8c7",
                "reference": "aa4f432586a129017ce0ba34e2b1bfe6babfe8c7",
                "shasum": ""
            },
            "require": {
                "php": ">=8.2",
                "symfony/event-dispatcher-contracts": "^2.5|^3",
                "symfony/password-hasher": "^6.4|^7.0",
                "symfony/service-contracts": "^2.5|^3"
            },
            "conflict": {
                "symfony/dependency-injection": "<6.4",
                "symfony/event-dispatcher": "<6.4",
                "symfony/http-foundation": "<6.4",
                "symfony/ldap": "<6.4",
                "symfony/translation": "<6.4.3|>=7.0,<7.0.3",
                "symfony/validator": "<6.4"
            },
            "require-dev": {
                "psr/cache": "^1.0|^2.0|^3.0",
                "psr/container": "^1.1|^2.0",
                "psr/log": "^1|^2|^3",
                "symfony/cache": "^6.4|^7.0",
                "symfony/dependency-injection": "^6.4|^7.0",
                "symfony/event-dispatcher": "^6.4|^7.0",
                "symfony/expression-language": "^6.4|^7.0",
                "symfony/http-foundation": "^6.4|^7.0",
                "symfony/ldap": "^6.4|^7.0",
                "symfony/string": "^6.4|^7.0",
                "symfony/translation": "^6.4.3|^7.0.3",
                "symfony/validator": "^6.4|^7.0"
            },
            "type": "library",
            "autoload": {
                "psr-4": {
                    "Symfony\\Component\\Security\\Core\\": ""
                },
                "exclude-from-classmap": [
                    "/Tests/"
                ]
            },
            "notification-url": "https://packagist.org/downloads/",
            "license": [
                "MIT"
            ],
            "authors": [
                {
                    "name": "Fabien Potencier",
                    "email": "fabien@symfony.com"
                },
                {
                    "name": "Symfony Community",
                    "homepage": "https://symfony.com/contributors"
                }
            ],
            "description": "Symfony Security Component - Core Library",
            "homepage": "https://symfony.com",
            "support": {
                "source": "https://github.com/symfony/security-core/tree/v7.1.3"
            },
            "funding": [
                {
                    "url": "https://symfony.com/sponsor",
                    "type": "custom"
                },
                {
                    "url": "https://github.com/fabpot",
                    "type": "github"
                },
                {
                    "url": "https://tidelift.com/funding/github/packagist/symfony/symfony",
                    "type": "tidelift"
                }
            ],
            "time": "2024-07-26T12:41:01+00:00"
        },
        {
            "name": "symfony/security-csrf",
            "version": "v7.1.1",
            "source": {
                "type": "git",
                "url": "https://github.com/symfony/security-csrf.git",
                "reference": "27cd1bce9d7f3457a152a6ca9790712d6954dd21"
            },
            "dist": {
                "type": "zip",
                "url": "https://api.github.com/repos/symfony/security-csrf/zipball/27cd1bce9d7f3457a152a6ca9790712d6954dd21",
                "reference": "27cd1bce9d7f3457a152a6ca9790712d6954dd21",
                "shasum": ""
            },
            "require": {
                "php": ">=8.2",
                "symfony/security-core": "^6.4|^7.0"
            },
            "conflict": {
                "symfony/http-foundation": "<6.4"
            },
            "require-dev": {
                "symfony/http-foundation": "^6.4|^7.0"
            },
            "type": "library",
            "autoload": {
                "psr-4": {
                    "Symfony\\Component\\Security\\Csrf\\": ""
                },
                "exclude-from-classmap": [
                    "/Tests/"
                ]
            },
            "notification-url": "https://packagist.org/downloads/",
            "license": [
                "MIT"
            ],
            "authors": [
                {
                    "name": "Fabien Potencier",
                    "email": "fabien@symfony.com"
                },
                {
                    "name": "Symfony Community",
                    "homepage": "https://symfony.com/contributors"
                }
            ],
            "description": "Symfony Security Component - CSRF Library",
            "homepage": "https://symfony.com",
            "support": {
                "source": "https://github.com/symfony/security-csrf/tree/v7.1.1"
            },
            "funding": [
                {
                    "url": "https://symfony.com/sponsor",
                    "type": "custom"
                },
                {
                    "url": "https://github.com/fabpot",
                    "type": "github"
                },
                {
                    "url": "https://tidelift.com/funding/github/packagist/symfony/symfony",
                    "type": "tidelift"
                }
            ],
            "time": "2024-05-31T14:57:53+00:00"
        },
        {
            "name": "symfony/security-http",
            "version": "v7.1.3",
            "source": {
                "type": "git",
                "url": "https://github.com/symfony/security-http.git",
                "reference": "19f07b6530dbb82017c38ee7582b154f5c42b179"
            },
            "dist": {
                "type": "zip",
                "url": "https://api.github.com/repos/symfony/security-http/zipball/19f07b6530dbb82017c38ee7582b154f5c42b179",
                "reference": "19f07b6530dbb82017c38ee7582b154f5c42b179",
                "shasum": ""
            },
            "require": {
                "php": ">=8.2",
                "symfony/deprecation-contracts": "^2.5|^3",
                "symfony/http-foundation": "^6.4|^7.0",
                "symfony/http-kernel": "^6.4|^7.0",
                "symfony/polyfill-mbstring": "~1.0",
                "symfony/property-access": "^6.4|^7.0",
                "symfony/security-core": "^6.4|^7.0",
                "symfony/service-contracts": "^2.5|^3"
            },
            "conflict": {
                "symfony/clock": "<6.4",
                "symfony/event-dispatcher": "<6.4",
                "symfony/http-client-contracts": "<3.0",
                "symfony/security-bundle": "<6.4",
                "symfony/security-csrf": "<6.4"
            },
            "require-dev": {
                "psr/log": "^1|^2|^3",
                "symfony/cache": "^6.4|^7.0",
                "symfony/clock": "^6.4|^7.0",
                "symfony/expression-language": "^6.4|^7.0",
                "symfony/http-client": "^6.4|^7.0",
                "symfony/http-client-contracts": "^3.0",
                "symfony/rate-limiter": "^6.4|^7.0",
                "symfony/routing": "^6.4|^7.0",
                "symfony/security-csrf": "^6.4|^7.0",
                "symfony/translation": "^6.4|^7.0",
                "web-token/jwt-library": "^3.3.2|^4.0"
            },
            "type": "library",
            "autoload": {
                "psr-4": {
                    "Symfony\\Component\\Security\\Http\\": ""
                },
                "exclude-from-classmap": [
                    "/Tests/"
                ]
            },
            "notification-url": "https://packagist.org/downloads/",
            "license": [
                "MIT"
            ],
            "authors": [
                {
                    "name": "Fabien Potencier",
                    "email": "fabien@symfony.com"
                },
                {
                    "name": "Symfony Community",
                    "homepage": "https://symfony.com/contributors"
                }
            ],
            "description": "Symfony Security Component - HTTP Integration",
            "homepage": "https://symfony.com",
            "support": {
                "source": "https://github.com/symfony/security-http/tree/v7.1.3"
            },
            "funding": [
                {
                    "url": "https://symfony.com/sponsor",
                    "type": "custom"
                },
                {
                    "url": "https://github.com/fabpot",
                    "type": "github"
                },
                {
                    "url": "https://tidelift.com/funding/github/packagist/symfony/symfony",
                    "type": "tidelift"
                }
            ],
            "time": "2024-07-26T07:24:20+00:00"
        },
        {
            "name": "symfony/serializer",
            "version": "v7.1.3",
            "source": {
                "type": "git",
                "url": "https://github.com/symfony/serializer.git",
                "reference": "0d5ddac365fbfffc30ca9bc944ad3eb9b3763c09"
            },
            "dist": {
                "type": "zip",
                "url": "https://api.github.com/repos/symfony/serializer/zipball/0d5ddac365fbfffc30ca9bc944ad3eb9b3763c09",
                "reference": "0d5ddac365fbfffc30ca9bc944ad3eb9b3763c09",
                "shasum": ""
            },
            "require": {
                "php": ">=8.2",
                "symfony/deprecation-contracts": "^2.5|^3",
                "symfony/polyfill-ctype": "~1.8"
            },
            "conflict": {
                "phpdocumentor/reflection-docblock": "<3.2.2",
                "phpdocumentor/type-resolver": "<1.4.0",
                "symfony/dependency-injection": "<6.4",
                "symfony/property-access": "<6.4",
                "symfony/property-info": "<6.4",
                "symfony/uid": "<6.4",
                "symfony/validator": "<6.4",
                "symfony/yaml": "<6.4"
            },
            "require-dev": {
                "phpdocumentor/reflection-docblock": "^3.2|^4.0|^5.0",
                "seld/jsonlint": "^1.10",
                "symfony/cache": "^6.4|^7.0",
                "symfony/config": "^6.4|^7.0",
                "symfony/console": "^6.4|^7.0",
                "symfony/dependency-injection": "^6.4|^7.0",
                "symfony/error-handler": "^6.4|^7.0",
                "symfony/filesystem": "^6.4|^7.0",
                "symfony/form": "^6.4|^7.0",
                "symfony/http-foundation": "^6.4|^7.0",
                "symfony/http-kernel": "^6.4|^7.0",
                "symfony/messenger": "^6.4|^7.0",
                "symfony/mime": "^6.4|^7.0",
                "symfony/property-access": "^6.4|^7.0",
                "symfony/property-info": "^6.4|^7.0",
                "symfony/translation-contracts": "^2.5|^3",
                "symfony/type-info": "^7.1",
                "symfony/uid": "^6.4|^7.0",
                "symfony/validator": "^6.4|^7.0",
                "symfony/var-dumper": "^6.4|^7.0",
                "symfony/var-exporter": "^6.4|^7.0",
                "symfony/yaml": "^6.4|^7.0"
            },
            "type": "library",
            "autoload": {
                "psr-4": {
                    "Symfony\\Component\\Serializer\\": ""
                },
                "exclude-from-classmap": [
                    "/Tests/"
                ]
            },
            "notification-url": "https://packagist.org/downloads/",
            "license": [
                "MIT"
            ],
            "authors": [
                {
                    "name": "Fabien Potencier",
                    "email": "fabien@symfony.com"
                },
                {
                    "name": "Symfony Community",
                    "homepage": "https://symfony.com/contributors"
                }
            ],
            "description": "Handles serializing and deserializing data structures, including object graphs, into array structures or other formats like XML and JSON.",
            "homepage": "https://symfony.com",
            "support": {
                "source": "https://github.com/symfony/serializer/tree/v7.1.3"
            },
            "funding": [
                {
                    "url": "https://symfony.com/sponsor",
                    "type": "custom"
                },
                {
                    "url": "https://github.com/fabpot",
                    "type": "github"
                },
                {
                    "url": "https://tidelift.com/funding/github/packagist/symfony/symfony",
                    "type": "tidelift"
                }
            ],
            "time": "2024-07-17T06:10:24+00:00"
        },
        {
            "name": "symfony/service-contracts",
            "version": "v3.5.0",
            "source": {
                "type": "git",
                "url": "https://github.com/symfony/service-contracts.git",
                "reference": "bd1d9e59a81d8fa4acdcea3f617c581f7475a80f"
            },
            "dist": {
                "type": "zip",
                "url": "https://api.github.com/repos/symfony/service-contracts/zipball/bd1d9e59a81d8fa4acdcea3f617c581f7475a80f",
                "reference": "bd1d9e59a81d8fa4acdcea3f617c581f7475a80f",
                "shasum": ""
            },
            "require": {
                "php": ">=8.1",
                "psr/container": "^1.1|^2.0",
                "symfony/deprecation-contracts": "^2.5|^3"
            },
            "conflict": {
                "ext-psr": "<1.1|>=2"
            },
            "type": "library",
            "extra": {
                "branch-alias": {
                    "dev-main": "3.5-dev"
                },
                "thanks": {
                    "name": "symfony/contracts",
                    "url": "https://github.com/symfony/contracts"
                }
            },
            "autoload": {
                "psr-4": {
                    "Symfony\\Contracts\\Service\\": ""
                },
                "exclude-from-classmap": [
                    "/Test/"
                ]
            },
            "notification-url": "https://packagist.org/downloads/",
            "license": [
                "MIT"
            ],
            "authors": [
                {
                    "name": "Nicolas Grekas",
                    "email": "p@tchwork.com"
                },
                {
                    "name": "Symfony Community",
                    "homepage": "https://symfony.com/contributors"
                }
            ],
            "description": "Generic abstractions related to writing services",
            "homepage": "https://symfony.com",
            "keywords": [
                "abstractions",
                "contracts",
                "decoupling",
                "interfaces",
                "interoperability",
                "standards"
            ],
            "support": {
                "source": "https://github.com/symfony/service-contracts/tree/v3.5.0"
            },
            "funding": [
                {
                    "url": "https://symfony.com/sponsor",
                    "type": "custom"
                },
                {
                    "url": "https://github.com/fabpot",
                    "type": "github"
                },
                {
                    "url": "https://tidelift.com/funding/github/packagist/symfony/symfony",
                    "type": "tidelift"
                }
            ],
            "time": "2024-04-18T09:32:20+00:00"
        },
        {
            "name": "symfony/stopwatch",
            "version": "v7.1.1",
            "source": {
                "type": "git",
                "url": "https://github.com/symfony/stopwatch.git",
                "reference": "5b75bb1ac2ba1b9d05c47fc4b3046a625377d23d"
            },
            "dist": {
                "type": "zip",
                "url": "https://api.github.com/repos/symfony/stopwatch/zipball/5b75bb1ac2ba1b9d05c47fc4b3046a625377d23d",
                "reference": "5b75bb1ac2ba1b9d05c47fc4b3046a625377d23d",
                "shasum": ""
            },
            "require": {
                "php": ">=8.2",
                "symfony/service-contracts": "^2.5|^3"
            },
            "type": "library",
            "autoload": {
                "psr-4": {
                    "Symfony\\Component\\Stopwatch\\": ""
                },
                "exclude-from-classmap": [
                    "/Tests/"
                ]
            },
            "notification-url": "https://packagist.org/downloads/",
            "license": [
                "MIT"
            ],
            "authors": [
                {
                    "name": "Fabien Potencier",
                    "email": "fabien@symfony.com"
                },
                {
                    "name": "Symfony Community",
                    "homepage": "https://symfony.com/contributors"
                }
            ],
            "description": "Provides a way to profile code",
            "homepage": "https://symfony.com",
            "support": {
                "source": "https://github.com/symfony/stopwatch/tree/v7.1.1"
            },
            "funding": [
                {
                    "url": "https://symfony.com/sponsor",
                    "type": "custom"
                },
                {
                    "url": "https://github.com/fabpot",
                    "type": "github"
                },
                {
                    "url": "https://tidelift.com/funding/github/packagist/symfony/symfony",
                    "type": "tidelift"
                }
            ],
            "time": "2024-05-31T14:57:53+00:00"
        },
        {
            "name": "symfony/string",
            "version": "v7.1.3",
            "source": {
                "type": "git",
                "url": "https://github.com/symfony/string.git",
                "reference": "ea272a882be7f20cad58d5d78c215001617b7f07"
            },
            "dist": {
                "type": "zip",
                "url": "https://api.github.com/repos/symfony/string/zipball/ea272a882be7f20cad58d5d78c215001617b7f07",
                "reference": "ea272a882be7f20cad58d5d78c215001617b7f07",
                "shasum": ""
            },
            "require": {
                "php": ">=8.2",
                "symfony/polyfill-ctype": "~1.8",
                "symfony/polyfill-intl-grapheme": "~1.0",
                "symfony/polyfill-intl-normalizer": "~1.0",
                "symfony/polyfill-mbstring": "~1.0"
            },
            "conflict": {
                "symfony/translation-contracts": "<2.5"
            },
            "require-dev": {
                "symfony/emoji": "^7.1",
                "symfony/error-handler": "^6.4|^7.0",
                "symfony/http-client": "^6.4|^7.0",
                "symfony/intl": "^6.4|^7.0",
                "symfony/translation-contracts": "^2.5|^3.0",
                "symfony/var-exporter": "^6.4|^7.0"
            },
            "type": "library",
            "autoload": {
                "files": [
                    "Resources/functions.php"
                ],
                "psr-4": {
                    "Symfony\\Component\\String\\": ""
                },
                "exclude-from-classmap": [
                    "/Tests/"
                ]
            },
            "notification-url": "https://packagist.org/downloads/",
            "license": [
                "MIT"
            ],
            "authors": [
                {
                    "name": "Nicolas Grekas",
                    "email": "p@tchwork.com"
                },
                {
                    "name": "Symfony Community",
                    "homepage": "https://symfony.com/contributors"
                }
            ],
            "description": "Provides an object-oriented API to strings and deals with bytes, UTF-8 code points and grapheme clusters in a unified way",
            "homepage": "https://symfony.com",
            "keywords": [
                "grapheme",
                "i18n",
                "string",
                "unicode",
                "utf-8",
                "utf8"
            ],
            "support": {
                "source": "https://github.com/symfony/string/tree/v7.1.3"
            },
            "funding": [
                {
                    "url": "https://symfony.com/sponsor",
                    "type": "custom"
                },
                {
                    "url": "https://github.com/fabpot",
                    "type": "github"
                },
                {
                    "url": "https://tidelift.com/funding/github/packagist/symfony/symfony",
                    "type": "tidelift"
                }
            ],
            "time": "2024-07-22T10:25:37+00:00"
        },
        {
            "name": "symfony/translation-contracts",
            "version": "v3.5.0",
            "source": {
                "type": "git",
                "url": "https://github.com/symfony/translation-contracts.git",
                "reference": "b9d2189887bb6b2e0367a9fc7136c5239ab9b05a"
            },
            "dist": {
                "type": "zip",
                "url": "https://api.github.com/repos/symfony/translation-contracts/zipball/b9d2189887bb6b2e0367a9fc7136c5239ab9b05a",
                "reference": "b9d2189887bb6b2e0367a9fc7136c5239ab9b05a",
                "shasum": ""
            },
            "require": {
                "php": ">=8.1"
            },
            "type": "library",
            "extra": {
                "branch-alias": {
                    "dev-main": "3.5-dev"
                },
                "thanks": {
                    "name": "symfony/contracts",
                    "url": "https://github.com/symfony/contracts"
                }
            },
            "autoload": {
                "psr-4": {
                    "Symfony\\Contracts\\Translation\\": ""
                },
                "exclude-from-classmap": [
                    "/Test/"
                ]
            },
            "notification-url": "https://packagist.org/downloads/",
            "license": [
                "MIT"
            ],
            "authors": [
                {
                    "name": "Nicolas Grekas",
                    "email": "p@tchwork.com"
                },
                {
                    "name": "Symfony Community",
                    "homepage": "https://symfony.com/contributors"
                }
            ],
            "description": "Generic abstractions related to translation",
            "homepage": "https://symfony.com",
            "keywords": [
                "abstractions",
                "contracts",
                "decoupling",
                "interfaces",
                "interoperability",
                "standards"
            ],
            "support": {
                "source": "https://github.com/symfony/translation-contracts/tree/v3.5.0"
            },
            "funding": [
                {
                    "url": "https://symfony.com/sponsor",
                    "type": "custom"
                },
                {
                    "url": "https://github.com/fabpot",
                    "type": "github"
                },
                {
                    "url": "https://tidelift.com/funding/github/packagist/symfony/symfony",
                    "type": "tidelift"
                }
            ],
            "time": "2024-04-18T09:32:20+00:00"
        },
        {
            "name": "symfony/twig-bridge",
            "version": "v7.1.1",
            "source": {
                "type": "git",
                "url": "https://github.com/symfony/twig-bridge.git",
                "reference": "96e6e12a63db80bcedefc012042d2cb2d1a015f8"
            },
            "dist": {
                "type": "zip",
                "url": "https://api.github.com/repos/symfony/twig-bridge/zipball/96e6e12a63db80bcedefc012042d2cb2d1a015f8",
                "reference": "96e6e12a63db80bcedefc012042d2cb2d1a015f8",
                "shasum": ""
            },
            "require": {
                "php": ">=8.2",
                "symfony/translation-contracts": "^2.5|^3",
                "twig/twig": "^3.9"
            },
            "conflict": {
                "phpdocumentor/reflection-docblock": "<3.2.2",
                "phpdocumentor/type-resolver": "<1.4.0",
                "symfony/console": "<6.4",
                "symfony/form": "<6.4",
                "symfony/http-foundation": "<6.4",
                "symfony/http-kernel": "<6.4",
                "symfony/mime": "<6.4",
                "symfony/serializer": "<6.4",
                "symfony/translation": "<6.4",
                "symfony/workflow": "<6.4"
            },
            "require-dev": {
                "egulias/email-validator": "^2.1.10|^3|^4",
                "league/html-to-markdown": "^5.0",
                "phpdocumentor/reflection-docblock": "^3.0|^4.0|^5.0",
                "symfony/asset": "^6.4|^7.0",
                "symfony/asset-mapper": "^6.4|^7.0",
                "symfony/console": "^6.4|^7.0",
                "symfony/dependency-injection": "^6.4|^7.0",
                "symfony/emoji": "^7.1",
                "symfony/expression-language": "^6.4|^7.0",
                "symfony/finder": "^6.4|^7.0",
                "symfony/form": "^6.4|^7.0",
                "symfony/html-sanitizer": "^6.4|^7.0",
                "symfony/http-foundation": "^6.4|^7.0",
                "symfony/http-kernel": "^6.4|^7.0",
                "symfony/intl": "^6.4|^7.0",
                "symfony/mime": "^6.4|^7.0",
                "symfony/polyfill-intl-icu": "~1.0",
                "symfony/property-info": "^6.4|^7.0",
                "symfony/routing": "^6.4|^7.0",
                "symfony/security-acl": "^2.8|^3.0",
                "symfony/security-core": "^6.4|^7.0",
                "symfony/security-csrf": "^6.4|^7.0",
                "symfony/security-http": "^6.4|^7.0",
                "symfony/serializer": "^6.4.3|^7.0.3",
                "symfony/stopwatch": "^6.4|^7.0",
                "symfony/translation": "^6.4|^7.0",
                "symfony/web-link": "^6.4|^7.0",
                "symfony/workflow": "^6.4|^7.0",
                "symfony/yaml": "^6.4|^7.0",
                "twig/cssinliner-extra": "^2.12|^3",
                "twig/inky-extra": "^2.12|^3",
                "twig/markdown-extra": "^2.12|^3"
            },
            "type": "symfony-bridge",
            "autoload": {
                "psr-4": {
                    "Symfony\\Bridge\\Twig\\": ""
                },
                "exclude-from-classmap": [
                    "/Tests/"
                ]
            },
            "notification-url": "https://packagist.org/downloads/",
            "license": [
                "MIT"
            ],
            "authors": [
                {
                    "name": "Fabien Potencier",
                    "email": "fabien@symfony.com"
                },
                {
                    "name": "Symfony Community",
                    "homepage": "https://symfony.com/contributors"
                }
            ],
            "description": "Provides integration for Twig with various Symfony components",
            "homepage": "https://symfony.com",
            "support": {
                "source": "https://github.com/symfony/twig-bridge/tree/v7.1.1"
            },
            "funding": [
                {
                    "url": "https://symfony.com/sponsor",
                    "type": "custom"
                },
                {
                    "url": "https://github.com/fabpot",
                    "type": "github"
                },
                {
                    "url": "https://tidelift.com/funding/github/packagist/symfony/symfony",
                    "type": "tidelift"
                }
            ],
            "time": "2024-05-31T14:57:53+00:00"
        },
        {
            "name": "symfony/twig-bundle",
            "version": "v7.1.1",
            "source": {
                "type": "git",
                "url": "https://github.com/symfony/twig-bundle.git",
                "reference": "d48c2f08c2f315e749f0e18fc4945b7be8afe1e5"
            },
            "dist": {
                "type": "zip",
                "url": "https://api.github.com/repos/symfony/twig-bundle/zipball/d48c2f08c2f315e749f0e18fc4945b7be8afe1e5",
                "reference": "d48c2f08c2f315e749f0e18fc4945b7be8afe1e5",
                "shasum": ""
            },
            "require": {
                "composer-runtime-api": ">=2.1",
                "php": ">=8.2",
                "symfony/config": "^6.4|^7.0",
                "symfony/dependency-injection": "^6.4|^7.0",
                "symfony/http-foundation": "^6.4|^7.0",
                "symfony/http-kernel": "^6.4|^7.0",
                "symfony/twig-bridge": "^6.4|^7.0",
                "twig/twig": "^3.0.4"
            },
            "conflict": {
                "symfony/framework-bundle": "<6.4",
                "symfony/translation": "<6.4"
            },
            "require-dev": {
                "symfony/asset": "^6.4|^7.0",
                "symfony/expression-language": "^6.4|^7.0",
                "symfony/finder": "^6.4|^7.0",
                "symfony/form": "^6.4|^7.0",
                "symfony/framework-bundle": "^6.4|^7.0",
                "symfony/routing": "^6.4|^7.0",
                "symfony/stopwatch": "^6.4|^7.0",
                "symfony/translation": "^6.4|^7.0",
                "symfony/web-link": "^6.4|^7.0",
                "symfony/yaml": "^6.4|^7.0"
            },
            "type": "symfony-bundle",
            "autoload": {
                "psr-4": {
                    "Symfony\\Bundle\\TwigBundle\\": ""
                },
                "exclude-from-classmap": [
                    "/Tests/"
                ]
            },
            "notification-url": "https://packagist.org/downloads/",
            "license": [
                "MIT"
            ],
            "authors": [
                {
                    "name": "Fabien Potencier",
                    "email": "fabien@symfony.com"
                },
                {
                    "name": "Symfony Community",
                    "homepage": "https://symfony.com/contributors"
                }
            ],
            "description": "Provides a tight integration of Twig into the Symfony full-stack framework",
            "homepage": "https://symfony.com",
            "support": {
                "source": "https://github.com/symfony/twig-bundle/tree/v7.1.1"
            },
            "funding": [
                {
                    "url": "https://symfony.com/sponsor",
                    "type": "custom"
                },
                {
                    "url": "https://github.com/fabpot",
                    "type": "github"
                },
                {
                    "url": "https://tidelift.com/funding/github/packagist/symfony/symfony",
                    "type": "tidelift"
                }
            ],
            "time": "2024-05-31T14:57:53+00:00"
        },
        {
            "name": "symfony/type-info",
            "version": "v7.1.1",
            "source": {
                "type": "git",
                "url": "https://github.com/symfony/type-info.git",
                "reference": "60b28eb733f1453287f1263ed305b96091e0d1dc"
            },
            "dist": {
                "type": "zip",
                "url": "https://api.github.com/repos/symfony/type-info/zipball/60b28eb733f1453287f1263ed305b96091e0d1dc",
                "reference": "60b28eb733f1453287f1263ed305b96091e0d1dc",
                "shasum": ""
            },
            "require": {
                "php": ">=8.2",
                "psr/container": "^1.1|^2.0"
            },
            "conflict": {
                "phpstan/phpdoc-parser": "<1.0",
                "symfony/dependency-injection": "<6.4",
                "symfony/property-info": "<6.4"
            },
            "require-dev": {
                "phpstan/phpdoc-parser": "^1.0",
                "symfony/dependency-injection": "^6.4|^7.0",
                "symfony/property-info": "^6.4|^7.0"
            },
            "type": "library",
            "autoload": {
                "psr-4": {
                    "Symfony\\Component\\TypeInfo\\": ""
                },
                "exclude-from-classmap": [
                    "/Tests/"
                ]
            },
            "notification-url": "https://packagist.org/downloads/",
            "license": [
                "MIT"
            ],
            "authors": [
                {
                    "name": "Mathias Arlaud",
                    "email": "mathias.arlaud@gmail.com"
                },
                {
                    "name": "Baptiste LEDUC",
                    "email": "baptiste.leduc@gmail.com"
                },
                {
                    "name": "Symfony Community",
                    "homepage": "https://symfony.com/contributors"
                }
            ],
            "description": "Extracts PHP types information.",
            "homepage": "https://symfony.com",
            "keywords": [
                "PHPStan",
                "phpdoc",
                "symfony",
                "type"
            ],
            "support": {
                "source": "https://github.com/symfony/type-info/tree/v7.1.1"
            },
            "funding": [
                {
                    "url": "https://symfony.com/sponsor",
                    "type": "custom"
                },
                {
                    "url": "https://github.com/fabpot",
                    "type": "github"
                },
                {
                    "url": "https://tidelift.com/funding/github/packagist/symfony/symfony",
                    "type": "tidelift"
                }
            ],
            "time": "2024-05-31T14:59:31+00:00"
        },
        {
            "name": "symfony/uid",
            "version": "v7.1.1",
            "source": {
                "type": "git",
                "url": "https://github.com/symfony/uid.git",
                "reference": "bb59febeecc81528ff672fad5dab7f06db8c8277"
            },
            "dist": {
                "type": "zip",
                "url": "https://api.github.com/repos/symfony/uid/zipball/bb59febeecc81528ff672fad5dab7f06db8c8277",
                "reference": "bb59febeecc81528ff672fad5dab7f06db8c8277",
                "shasum": ""
            },
            "require": {
                "php": ">=8.2",
                "symfony/polyfill-uuid": "^1.15"
            },
            "require-dev": {
                "symfony/console": "^6.4|^7.0"
            },
            "type": "library",
            "autoload": {
                "psr-4": {
                    "Symfony\\Component\\Uid\\": ""
                },
                "exclude-from-classmap": [
                    "/Tests/"
                ]
            },
            "notification-url": "https://packagist.org/downloads/",
            "license": [
                "MIT"
            ],
            "authors": [
                {
                    "name": "Grégoire Pineau",
                    "email": "lyrixx@lyrixx.info"
                },
                {
                    "name": "Nicolas Grekas",
                    "email": "p@tchwork.com"
                },
                {
                    "name": "Symfony Community",
                    "homepage": "https://symfony.com/contributors"
                }
            ],
            "description": "Provides an object-oriented API to generate and represent UIDs",
            "homepage": "https://symfony.com",
            "keywords": [
                "UID",
                "ulid",
                "uuid"
            ],
            "support": {
                "source": "https://github.com/symfony/uid/tree/v7.1.1"
            },
            "funding": [
                {
                    "url": "https://symfony.com/sponsor",
                    "type": "custom"
                },
                {
                    "url": "https://github.com/fabpot",
                    "type": "github"
                },
                {
                    "url": "https://tidelift.com/funding/github/packagist/symfony/symfony",
                    "type": "tidelift"
                }
            ],
            "time": "2024-05-31T14:57:53+00:00"
        },
        {
            "name": "symfony/validator",
            "version": "v7.1.3",
            "source": {
                "type": "git",
                "url": "https://github.com/symfony/validator.git",
                "reference": "ba711a6cfc008544dad059abb3c1d997f1472237"
            },
            "dist": {
                "type": "zip",
                "url": "https://api.github.com/repos/symfony/validator/zipball/ba711a6cfc008544dad059abb3c1d997f1472237",
                "reference": "ba711a6cfc008544dad059abb3c1d997f1472237",
                "shasum": ""
            },
            "require": {
                "php": ">=8.2",
                "symfony/deprecation-contracts": "^2.5|^3",
                "symfony/polyfill-ctype": "~1.8",
                "symfony/polyfill-mbstring": "~1.0",
                "symfony/polyfill-php83": "^1.27",
                "symfony/translation-contracts": "^2.5|^3"
            },
            "conflict": {
                "doctrine/lexer": "<1.1",
                "symfony/dependency-injection": "<6.4",
                "symfony/doctrine-bridge": "<7.0",
                "symfony/expression-language": "<6.4",
                "symfony/http-kernel": "<6.4",
                "symfony/intl": "<6.4",
                "symfony/property-info": "<6.4",
                "symfony/translation": "<6.4.3|>=7.0,<7.0.3",
                "symfony/yaml": "<6.4"
            },
            "require-dev": {
                "egulias/email-validator": "^2.1.10|^3|^4",
                "symfony/cache": "^6.4|^7.0",
                "symfony/config": "^6.4|^7.0",
                "symfony/console": "^6.4|^7.0",
                "symfony/dependency-injection": "^6.4|^7.0",
                "symfony/expression-language": "^6.4|^7.0",
                "symfony/finder": "^6.4|^7.0",
                "symfony/http-client": "^6.4|^7.0",
                "symfony/http-foundation": "^6.4|^7.0",
                "symfony/http-kernel": "^6.4|^7.0",
                "symfony/intl": "^6.4|^7.0",
                "symfony/mime": "^6.4|^7.0",
                "symfony/property-access": "^6.4|^7.0",
                "symfony/property-info": "^6.4|^7.0",
                "symfony/translation": "^6.4.3|^7.0.3",
                "symfony/type-info": "^7.1",
                "symfony/yaml": "^6.4|^7.0"
            },
            "type": "library",
            "autoload": {
                "psr-4": {
                    "Symfony\\Component\\Validator\\": ""
                },
                "exclude-from-classmap": [
                    "/Tests/",
                    "/Resources/bin/"
                ]
            },
            "notification-url": "https://packagist.org/downloads/",
            "license": [
                "MIT"
            ],
            "authors": [
                {
                    "name": "Fabien Potencier",
                    "email": "fabien@symfony.com"
                },
                {
                    "name": "Symfony Community",
                    "homepage": "https://symfony.com/contributors"
                }
            ],
            "description": "Provides tools to validate values",
            "homepage": "https://symfony.com",
            "support": {
                "source": "https://github.com/symfony/validator/tree/v7.1.3"
            },
            "funding": [
                {
                    "url": "https://symfony.com/sponsor",
                    "type": "custom"
                },
                {
                    "url": "https://github.com/fabpot",
                    "type": "github"
                },
                {
                    "url": "https://tidelift.com/funding/github/packagist/symfony/symfony",
                    "type": "tidelift"
                }
            ],
            "time": "2024-07-26T12:41:01+00:00"
        },
        {
            "name": "symfony/var-dumper",
            "version": "v7.1.3",
            "source": {
                "type": "git",
                "url": "https://github.com/symfony/var-dumper.git",
                "reference": "86af4617cca75a6e28598f49ae0690f3b9d4591f"
            },
            "dist": {
                "type": "zip",
                "url": "https://api.github.com/repos/symfony/var-dumper/zipball/86af4617cca75a6e28598f49ae0690f3b9d4591f",
                "reference": "86af4617cca75a6e28598f49ae0690f3b9d4591f",
                "shasum": ""
            },
            "require": {
                "php": ">=8.2",
                "symfony/polyfill-mbstring": "~1.0"
            },
            "conflict": {
                "symfony/console": "<6.4"
            },
            "require-dev": {
                "ext-iconv": "*",
                "symfony/console": "^6.4|^7.0",
                "symfony/http-kernel": "^6.4|^7.0",
                "symfony/process": "^6.4|^7.0",
                "symfony/uid": "^6.4|^7.0",
                "twig/twig": "^3.0.4"
            },
            "bin": [
                "Resources/bin/var-dump-server"
            ],
            "type": "library",
            "autoload": {
                "files": [
                    "Resources/functions/dump.php"
                ],
                "psr-4": {
                    "Symfony\\Component\\VarDumper\\": ""
                },
                "exclude-from-classmap": [
                    "/Tests/"
                ]
            },
            "notification-url": "https://packagist.org/downloads/",
            "license": [
                "MIT"
            ],
            "authors": [
                {
                    "name": "Nicolas Grekas",
                    "email": "p@tchwork.com"
                },
                {
                    "name": "Symfony Community",
                    "homepage": "https://symfony.com/contributors"
                }
            ],
            "description": "Provides mechanisms for walking through any arbitrary PHP variable",
            "homepage": "https://symfony.com",
            "keywords": [
                "debug",
                "dump"
            ],
            "support": {
                "source": "https://github.com/symfony/var-dumper/tree/v7.1.3"
            },
            "funding": [
                {
                    "url": "https://symfony.com/sponsor",
                    "type": "custom"
                },
                {
                    "url": "https://github.com/fabpot",
                    "type": "github"
                },
                {
                    "url": "https://tidelift.com/funding/github/packagist/symfony/symfony",
                    "type": "tidelift"
                }
            ],
            "time": "2024-07-26T12:41:01+00:00"
        },
        {
            "name": "symfony/var-exporter",
            "version": "v7.1.2",
            "source": {
                "type": "git",
                "url": "https://github.com/symfony/var-exporter.git",
                "reference": "b80a669a2264609f07f1667f891dbfca25eba44c"
            },
            "dist": {
                "type": "zip",
                "url": "https://api.github.com/repos/symfony/var-exporter/zipball/b80a669a2264609f07f1667f891dbfca25eba44c",
                "reference": "b80a669a2264609f07f1667f891dbfca25eba44c",
                "shasum": ""
            },
            "require": {
                "php": ">=8.2"
            },
            "require-dev": {
                "symfony/property-access": "^6.4|^7.0",
                "symfony/serializer": "^6.4|^7.0",
                "symfony/var-dumper": "^6.4|^7.0"
            },
            "type": "library",
            "autoload": {
                "psr-4": {
                    "Symfony\\Component\\VarExporter\\": ""
                },
                "exclude-from-classmap": [
                    "/Tests/"
                ]
            },
            "notification-url": "https://packagist.org/downloads/",
            "license": [
                "MIT"
            ],
            "authors": [
                {
                    "name": "Nicolas Grekas",
                    "email": "p@tchwork.com"
                },
                {
                    "name": "Symfony Community",
                    "homepage": "https://symfony.com/contributors"
                }
            ],
            "description": "Allows exporting any serializable PHP data structure to plain PHP code",
            "homepage": "https://symfony.com",
            "keywords": [
                "clone",
                "construct",
                "export",
                "hydrate",
                "instantiate",
                "lazy-loading",
                "proxy",
                "serialize"
            ],
            "support": {
                "source": "https://github.com/symfony/var-exporter/tree/v7.1.2"
            },
            "funding": [
                {
                    "url": "https://symfony.com/sponsor",
                    "type": "custom"
                },
                {
                    "url": "https://github.com/fabpot",
                    "type": "github"
                },
                {
                    "url": "https://tidelift.com/funding/github/packagist/symfony/symfony",
                    "type": "tidelift"
                }
            ],
            "time": "2024-06-28T08:00:31+00:00"
        },
        {
            "name": "symfony/web-link",
            "version": "v7.1.1",
            "source": {
                "type": "git",
                "url": "https://github.com/symfony/web-link.git",
                "reference": "63f90aa0054bfd9a091d2f5cf465958f1030638f"
            },
            "dist": {
                "type": "zip",
                "url": "https://api.github.com/repos/symfony/web-link/zipball/63f90aa0054bfd9a091d2f5cf465958f1030638f",
                "reference": "63f90aa0054bfd9a091d2f5cf465958f1030638f",
                "shasum": ""
            },
            "require": {
                "php": ">=8.2",
                "psr/link": "^1.1|^2.0"
            },
            "conflict": {
                "symfony/http-kernel": "<6.4"
            },
            "provide": {
                "psr/link-implementation": "1.0|2.0"
            },
            "require-dev": {
                "symfony/http-kernel": "^6.4|^7.0"
            },
            "type": "library",
            "autoload": {
                "psr-4": {
                    "Symfony\\Component\\WebLink\\": ""
                },
                "exclude-from-classmap": [
                    "/Tests/"
                ]
            },
            "notification-url": "https://packagist.org/downloads/",
            "license": [
                "MIT"
            ],
            "authors": [
                {
                    "name": "Kévin Dunglas",
                    "email": "dunglas@gmail.com"
                },
                {
                    "name": "Symfony Community",
                    "homepage": "https://symfony.com/contributors"
                }
            ],
            "description": "Manages links between resources",
            "homepage": "https://symfony.com",
            "keywords": [
                "dns-prefetch",
                "http",
                "http2",
                "link",
                "performance",
                "prefetch",
                "preload",
                "prerender",
                "psr13",
                "push"
            ],
            "support": {
                "source": "https://github.com/symfony/web-link/tree/v7.1.1"
            },
            "funding": [
                {
                    "url": "https://symfony.com/sponsor",
                    "type": "custom"
                },
                {
                    "url": "https://github.com/fabpot",
                    "type": "github"
                },
                {
                    "url": "https://tidelift.com/funding/github/packagist/symfony/symfony",
                    "type": "tidelift"
                }
            ],
            "time": "2024-05-31T14:57:53+00:00"
        },
        {
            "name": "symfony/yaml",
            "version": "v7.1.1",
            "source": {
                "type": "git",
                "url": "https://github.com/symfony/yaml.git",
                "reference": "fa34c77015aa6720469db7003567b9f772492bf2"
            },
            "dist": {
                "type": "zip",
                "url": "https://api.github.com/repos/symfony/yaml/zipball/fa34c77015aa6720469db7003567b9f772492bf2",
                "reference": "fa34c77015aa6720469db7003567b9f772492bf2",
                "shasum": ""
            },
            "require": {
                "php": ">=8.2",
                "symfony/polyfill-ctype": "^1.8"
            },
            "conflict": {
                "symfony/console": "<6.4"
            },
            "require-dev": {
                "symfony/console": "^6.4|^7.0"
            },
            "bin": [
                "Resources/bin/yaml-lint"
            ],
            "type": "library",
            "autoload": {
                "psr-4": {
                    "Symfony\\Component\\Yaml\\": ""
                },
                "exclude-from-classmap": [
                    "/Tests/"
                ]
            },
            "notification-url": "https://packagist.org/downloads/",
            "license": [
                "MIT"
            ],
            "authors": [
                {
                    "name": "Fabien Potencier",
                    "email": "fabien@symfony.com"
                },
                {
                    "name": "Symfony Community",
                    "homepage": "https://symfony.com/contributors"
                }
            ],
            "description": "Loads and dumps YAML files",
            "homepage": "https://symfony.com",
            "support": {
                "source": "https://github.com/symfony/yaml/tree/v7.1.1"
            },
            "funding": [
                {
                    "url": "https://symfony.com/sponsor",
                    "type": "custom"
                },
                {
                    "url": "https://github.com/fabpot",
                    "type": "github"
                },
                {
                    "url": "https://tidelift.com/funding/github/packagist/symfony/symfony",
                    "type": "tidelift"
                }
            ],
            "time": "2024-05-31T14:57:53+00:00"
        },
        {
            "name": "twig/twig",
            "version": "v3.11.0",
            "source": {
                "type": "git",
                "url": "https://github.com/twigphp/Twig.git",
                "reference": "e80fb8ebba85c7341a97a9ebf825d7fd4b77708d"
            },
            "dist": {
                "type": "zip",
                "url": "https://api.github.com/repos/twigphp/Twig/zipball/e80fb8ebba85c7341a97a9ebf825d7fd4b77708d",
                "reference": "e80fb8ebba85c7341a97a9ebf825d7fd4b77708d",
                "shasum": ""
            },
            "require": {
                "php": ">=7.2.5",
                "symfony/deprecation-contracts": "^2.5|^3",
                "symfony/polyfill-ctype": "^1.8",
                "symfony/polyfill-mbstring": "^1.3",
                "symfony/polyfill-php80": "^1.22",
                "symfony/polyfill-php81": "^1.29"
            },
            "require-dev": {
                "psr/container": "^1.0|^2.0",
                "symfony/phpunit-bridge": "^5.4.9|^6.4|^7.0"
            },
            "type": "library",
            "autoload": {
                "files": [
                    "src/Resources/core.php",
                    "src/Resources/debug.php",
                    "src/Resources/escaper.php",
                    "src/Resources/string_loader.php"
                ],
                "psr-4": {
                    "Twig\\": "src/"
                }
            },
            "notification-url": "https://packagist.org/downloads/",
            "license": [
                "BSD-3-Clause"
            ],
            "authors": [
                {
                    "name": "Fabien Potencier",
                    "email": "fabien@symfony.com",
                    "homepage": "http://fabien.potencier.org",
                    "role": "Lead Developer"
                },
                {
                    "name": "Twig Team",
                    "role": "Contributors"
                },
                {
                    "name": "Armin Ronacher",
                    "email": "armin.ronacher@active-4.com",
                    "role": "Project Founder"
                }
            ],
            "description": "Twig, the flexible, fast, and secure template language for PHP",
            "homepage": "https://twig.symfony.com",
            "keywords": [
                "templating"
            ],
            "support": {
                "issues": "https://github.com/twigphp/Twig/issues",
                "source": "https://github.com/twigphp/Twig/tree/v3.11.0"
            },
            "funding": [
                {
                    "url": "https://github.com/fabpot",
                    "type": "github"
                },
                {
                    "url": "https://tidelift.com/funding/github/packagist/twig/twig",
                    "type": "tidelift"
                }
            ],
            "time": "2024-08-08T16:15:16+00:00"
        },
        {
            "name": "web-token/jwt-bundle",
            "version": "4.0.1",
            "source": {
                "type": "git",
                "url": "https://github.com/web-token/jwt-bundle.git",
                "reference": "21ed00ec7a3741966f34ee8f70fbdfaa21823407"
            },
            "dist": {
                "type": "zip",
                "url": "https://api.github.com/repos/web-token/jwt-bundle/zipball/21ed00ec7a3741966f34ee8f70fbdfaa21823407",
                "reference": "21ed00ec7a3741966f34ee8f70fbdfaa21823407",
                "shasum": ""
            },
            "require": {
                "php": ">=8.2",
                "psr/event-dispatcher": "^1.0",
                "symfony/config": "^7.0",
                "symfony/console": "^7.0",
                "symfony/dependency-injection": "^7.0",
                "symfony/event-dispatcher": "^7.0",
                "symfony/http-client-contracts": "^3.4",
                "symfony/http-kernel": "^7.0",
                "web-token/jwt-library": "^4.0"
            },
            "suggest": {
                "symfony/serializer": "Use the Symfony serializer to serialize/unserialize JWS and JWE tokens."
            },
            "type": "symfony-bundle",
            "autoload": {
                "psr-4": {
                    "Jose\\Bundle\\JoseFramework\\": ""
                }
            },
            "notification-url": "https://packagist.org/downloads/",
            "license": [
                "MIT"
            ],
            "authors": [
                {
                    "name": "Florent Morselli",
                    "homepage": "https://github.com/Spomky"
                },
                {
                    "name": "All contributors",
                    "homepage": "https://github.com/web-token/jwt-bundle/contributors"
                }
            ],
            "description": "JWT Bundle of the JWT Framework.",
            "homepage": "https://github.com/web-token",
            "keywords": [
                "JOSE",
                "JWE",
                "JWK",
                "JWKSet",
                "JWS",
                "Jot",
                "RFC7515",
                "RFC7516",
                "RFC7517",
                "RFC7518",
                "RFC7519",
                "RFC7520",
                "bundle",
                "jwa",
                "jwt",
                "symfony"
            ],
            "support": {
                "source": "https://github.com/web-token/jwt-bundle/tree/4.0.1"
            },
            "funding": [
                {
                    "url": "https://github.com/Spomky",
                    "type": "github"
                },
                {
                    "url": "https://www.patreon.com/FlorentMorselli",
                    "type": "patreon"
                }
            ],
            "time": "2024-07-09T16:28:26+00:00"
        },
        {
            "name": "web-token/jwt-library",
            "version": "4.0.1",
            "source": {
                "type": "git",
                "url": "https://github.com/web-token/jwt-library.git",
                "reference": "cdf0d7ca1c9f3a7c6c8589a02e4b810f5ab74cd4"
            },
            "dist": {
                "type": "zip",
                "url": "https://api.github.com/repos/web-token/jwt-library/zipball/cdf0d7ca1c9f3a7c6c8589a02e4b810f5ab74cd4",
                "reference": "cdf0d7ca1c9f3a7c6c8589a02e4b810f5ab74cd4",
                "shasum": ""
            },
            "require": {
                "brick/math": "^0.12",
                "ext-json": "*",
                "php": ">=8.2",
                "psr/clock": "^1.0",
                "spomky-labs/pki-framework": "^1.2.1"
            },
            "conflict": {
                "spomky-labs/jose": "*"
            },
            "suggest": {
                "ext-bcmath": "GMP or BCMath is highly recommended to improve the library performance",
                "ext-gmp": "GMP or BCMath is highly recommended to improve the library performance",
                "ext-openssl": "For key management (creation, optimization, etc.) and some algorithms (AES, RSA, ECDSA, etc.)",
                "ext-sodium": "Sodium is required for OKP key creation, EdDSA signature algorithm and ECDH-ES key encryption with OKP keys",
                "paragonie/sodium_compat": "Sodium is required for OKP key creation, EdDSA signature algorithm and ECDH-ES key encryption with OKP keys",
                "spomky-labs/aes-key-wrap": "For all Key Wrapping algorithms (AxxxKW, AxxxGCMKW, PBES2-HSxxx+AyyyKW...)",
                "symfony/console": "Needed to use console commands",
                "symfony/http-client": "To enable JKU/X5U support."
            },
            "type": "library",
            "autoload": {
                "psr-4": {
                    "Jose\\Component\\": ""
                }
            },
            "notification-url": "https://packagist.org/downloads/",
            "license": [
                "MIT"
            ],
            "authors": [
                {
                    "name": "Florent Morselli",
                    "homepage": "https://github.com/Spomky"
                },
                {
                    "name": "All contributors",
                    "homepage": "https://github.com/web-token/jwt-framework/contributors"
                }
            ],
            "description": "JWT library",
            "homepage": "https://github.com/web-token",
            "keywords": [
                "JOSE",
                "JWE",
                "JWK",
                "JWKSet",
                "JWS",
                "Jot",
                "RFC7515",
                "RFC7516",
                "RFC7517",
                "RFC7518",
                "RFC7519",
                "RFC7520",
                "bundle",
                "jwa",
                "jwt",
                "symfony"
            ],
            "support": {
                "issues": "https://github.com/web-token/jwt-library/issues",
                "source": "https://github.com/web-token/jwt-library/tree/4.0.1"
            },
            "funding": [
                {
                    "url": "https://github.com/Spomky",
                    "type": "github"
                },
                {
                    "url": "https://www.patreon.com/FlorentMorselli",
                    "type": "patreon"
                }
            ],
            "time": "2024-07-09T16:28:26+00:00"
        },
        {
            "name": "webonyx/graphql-php",
            "version": "v15.12.5",
            "source": {
                "type": "git",
                "url": "https://github.com/webonyx/graphql-php.git",
                "reference": "7bcd31d1dcf67781ed5cb493b22c519c539c05e6"
            },
            "dist": {
                "type": "zip",
                "url": "https://api.github.com/repos/webonyx/graphql-php/zipball/7bcd31d1dcf67781ed5cb493b22c519c539c05e6",
                "reference": "7bcd31d1dcf67781ed5cb493b22c519c539c05e6",
                "shasum": ""
            },
            "require": {
                "ext-json": "*",
                "ext-mbstring": "*",
                "php": "^7.4 || ^8"
            },
            "require-dev": {
                "amphp/amp": "^2.6",
                "amphp/http-server": "^2.1",
                "dms/phpunit-arraysubset-asserts": "dev-master",
                "ergebnis/composer-normalize": "^2.28",
                "friendsofphp/php-cs-fixer": "3.59.3",
                "mll-lab/php-cs-fixer-config": "^5",
                "nyholm/psr7": "^1.5",
                "phpbench/phpbench": "^1.2",
                "phpstan/extension-installer": "^1.1",
                "phpstan/phpstan": "1.11.5",
                "phpstan/phpstan-phpunit": "1.4.0",
                "phpstan/phpstan-strict-rules": "1.6.0",
                "phpunit/phpunit": "^9.5 || ^10.5.21",
                "psr/http-message": "^1 || ^2",
                "react/http": "^1.6",
                "react/promise": "^2.0 || ^3.0",
                "rector/rector": "^1.0",
                "symfony/polyfill-php81": "^1.23",
                "symfony/var-exporter": "^5 || ^6 || ^7",
                "thecodingmachine/safe": "^1.3 || ^2"
            },
            "suggest": {
                "amphp/http-server": "To leverage async resolving with webserver on AMPHP platform",
                "psr/http-message": "To use standard GraphQL server",
                "react/promise": "To leverage async resolving on React PHP platform"
            },
            "type": "library",
            "autoload": {
                "psr-4": {
                    "GraphQL\\": "src/"
                }
            },
            "notification-url": "https://packagist.org/downloads/",
            "license": [
                "MIT"
            ],
            "description": "A PHP port of GraphQL reference implementation",
            "homepage": "https://github.com/webonyx/graphql-php",
            "keywords": [
                "api",
                "graphql"
            ],
            "support": {
                "issues": "https://github.com/webonyx/graphql-php/issues",
                "source": "https://github.com/webonyx/graphql-php/tree/v15.12.5"
            },
            "funding": [
                {
                    "url": "https://opencollective.com/webonyx-graphql-php",
                    "type": "open_collective"
                }
            ],
            "time": "2024-06-23T11:30:58+00:00"
        },
        {
            "name": "willdurand/negotiation",
            "version": "3.1.0",
            "source": {
                "type": "git",
                "url": "https://github.com/willdurand/Negotiation.git",
                "reference": "68e9ea0553ef6e2ee8db5c1d98829f111e623ec2"
            },
            "dist": {
                "type": "zip",
                "url": "https://api.github.com/repos/willdurand/Negotiation/zipball/68e9ea0553ef6e2ee8db5c1d98829f111e623ec2",
                "reference": "68e9ea0553ef6e2ee8db5c1d98829f111e623ec2",
                "shasum": ""
            },
            "require": {
                "php": ">=7.1.0"
            },
            "require-dev": {
                "symfony/phpunit-bridge": "^5.0"
            },
            "type": "library",
            "extra": {
                "branch-alias": {
                    "dev-master": "3.0-dev"
                }
            },
            "autoload": {
                "psr-4": {
                    "Negotiation\\": "src/Negotiation"
                }
            },
            "notification-url": "https://packagist.org/downloads/",
            "license": [
                "MIT"
            ],
            "authors": [
                {
                    "name": "William Durand",
                    "email": "will+git@drnd.me"
                }
            ],
            "description": "Content Negotiation tools for PHP provided as a standalone library.",
            "homepage": "http://williamdurand.fr/Negotiation/",
            "keywords": [
                "accept",
                "content",
                "format",
                "header",
                "negotiation"
            ],
            "support": {
                "issues": "https://github.com/willdurand/Negotiation/issues",
                "source": "https://github.com/willdurand/Negotiation/tree/3.1.0"
            },
            "time": "2022-01-30T20:08:53+00:00"
        },
        {
            "name": "zenstruck/assert",
            "version": "v1.5.0",
            "source": {
                "type": "git",
                "url": "https://github.com/zenstruck/assert.git",
                "reference": "60956bb6584a51c6c2ab9fa8707b7c013d770163"
            },
            "dist": {
                "type": "zip",
                "url": "https://api.github.com/repos/zenstruck/assert/zipball/60956bb6584a51c6c2ab9fa8707b7c013d770163",
                "reference": "60956bb6584a51c6c2ab9fa8707b7c013d770163",
                "shasum": ""
            },
            "require": {
                "php": ">=8.0",
                "symfony/polyfill-php81": "^1.23",
                "symfony/var-exporter": "^5.4|^6.0|^7.0"
            },
            "require-dev": {
                "phpstan/phpstan": "^1.4",
                "phpunit/phpunit": "^9.5",
                "symfony/phpunit-bridge": "^6.3"
            },
            "type": "library",
            "autoload": {
                "psr-4": {
                    "Zenstruck\\": "src/"
                }
            },
            "notification-url": "https://packagist.org/downloads/",
            "license": [
                "MIT"
            ],
            "authors": [
                {
                    "name": "Kevin Bond",
                    "email": "kevinbond@gmail.com"
                }
            ],
            "description": "Standalone, lightweight, framework agnostic, test assertion library.",
            "homepage": "https://github.com/zenstruck/assert",
            "keywords": [
                "assertion",
                "phpunit",
                "test"
            ],
            "support": {
                "issues": "https://github.com/zenstruck/assert/issues",
                "source": "https://github.com/zenstruck/assert/tree/v1.5.0"
            },
            "funding": [
                {
                    "url": "https://github.com/kbond",
                    "type": "github"
                }
            ],
            "time": "2023-12-02T09:08:04+00:00"
        },
        {
            "name": "zenstruck/foundry",
            "version": "v2.0.7",
            "source": {
                "type": "git",
                "url": "https://github.com/zenstruck/foundry.git",
                "reference": "a6fb78a57bb5f1bbc222b4babe02b1b32b5c668e"
            },
            "dist": {
                "type": "zip",
                "url": "https://api.github.com/repos/zenstruck/foundry/zipball/a6fb78a57bb5f1bbc222b4babe02b1b32b5c668e",
                "reference": "a6fb78a57bb5f1bbc222b4babe02b1b32b5c668e",
                "shasum": ""
            },
            "require": {
                "doctrine/persistence": "^2.0|^3.0",
                "fakerphp/faker": "^1.23",
                "php": ">=8.1",
                "symfony/deprecation-contracts": "^2.2|^3.0",
                "symfony/framework-bundle": "^6.4|^7.0",
                "symfony/property-access": "^6.4|^7.0",
                "symfony/var-exporter": "^6.4.9|~7.0.9|^7.1.2",
                "zenstruck/assert": "^1.4"
            },
            "require-dev": {
                "bamarni/composer-bin-plugin": "^1.8",
                "dama/doctrine-test-bundle": "^7.0|^8.0",
                "doctrine/collections": "^1.7|^2.0",
                "doctrine/common": "^3.2",
                "doctrine/doctrine-bundle": "^2.10",
                "doctrine/doctrine-migrations-bundle": "^2.2|^3.0",
                "doctrine/mongodb-odm-bundle": "^4.6|^5.0",
                "doctrine/orm": "^2.16|^3.0",
                "phpunit/phpunit": "^9.5.0",
                "symfony/console": "^6.4|^7.0",
                "symfony/dotenv": "^6.4|^7.0",
                "symfony/maker-bundle": "^1.55",
                "symfony/phpunit-bridge": "^6.4|^7.0",
                "symfony/translation-contracts": "^3.4",
                "symfony/var-dumper": "^6.4|^7.0",
                "symfony/yaml": "^6.4|^7.0"
            },
            "type": "library",
            "extra": {
                "bamarni-bin": {
                    "target-directory": "bin/tools",
                    "bin-links": true,
                    "forward-command": false
                }
            },
            "autoload": {
                "files": [
                    "src/functions.php",
                    "src/Persistence/functions.php",
                    "src/phpunit_helper.php"
                ],
                "psr-4": {
                    "Zenstruck\\Foundry\\": "src/"
                }
            },
            "notification-url": "https://packagist.org/downloads/",
            "license": [
                "MIT"
            ],
            "authors": [
                {
                    "name": "Kevin Bond",
                    "email": "kevinbond@gmail.com"
                },
                {
                    "name": "Nicolas PHILIPPE",
                    "email": "nikophil@gmail.com"
                }
            ],
            "description": "A model factory library for creating expressive, auto-completable, on-demand dev/test fixtures with Symfony and Doctrine.",
            "homepage": "https://github.com/zenstruck/foundry",
            "keywords": [
                "Fixture",
                "dev",
                "doctrine",
                "factory",
                "faker",
                "symfony",
                "test"
            ],
            "support": {
                "issues": "https://github.com/zenstruck/foundry/issues",
                "source": "https://github.com/zenstruck/foundry/tree/v2.0.7"
            },
            "funding": [
                {
                    "url": "https://github.com/kbond",
                    "type": "github"
                }
            ],
            "time": "2024-07-12T16:00:49+00:00"
        }
    ],
    "packages-dev": [
        {
            "name": "dama/doctrine-test-bundle",
            "version": "v8.2.0",
            "source": {
                "type": "git",
                "url": "https://github.com/dmaicher/doctrine-test-bundle.git",
                "reference": "1f81a280ea63f049d24e9c8ce00e557b18e0ff2f"
            },
            "dist": {
                "type": "zip",
                "url": "https://api.github.com/repos/dmaicher/doctrine-test-bundle/zipball/1f81a280ea63f049d24e9c8ce00e557b18e0ff2f",
                "reference": "1f81a280ea63f049d24e9c8ce00e557b18e0ff2f",
                "shasum": ""
            },
            "require": {
                "doctrine/dbal": "^3.3 || ^4.0",
                "doctrine/doctrine-bundle": "^2.11.0",
                "php": "^7.4 || ^8.0",
                "psr/cache": "^1.0 || ^2.0 || ^3.0",
                "symfony/cache": "^5.4 || ^6.3 || ^7.0",
                "symfony/framework-bundle": "^5.4 || ^6.3 || ^7.0"
            },
            "require-dev": {
                "behat/behat": "^3.0",
                "friendsofphp/php-cs-fixer": "^3.27",
                "phpstan/phpstan": "^1.2",
                "phpunit/phpunit": "^8.0 || ^9.0 || ^10.0 || ^11.0",
                "symfony/phpunit-bridge": "^6.3",
                "symfony/process": "^5.4 || ^6.3 || ^7.0",
                "symfony/yaml": "^5.4 || ^6.3 || ^7.0"
            },
            "type": "symfony-bundle",
            "extra": {
                "branch-alias": {
                    "dev-master": "8.x-dev"
                }
            },
            "autoload": {
                "psr-4": {
                    "DAMA\\DoctrineTestBundle\\": "src/DAMA/DoctrineTestBundle"
                }
            },
            "notification-url": "https://packagist.org/downloads/",
            "license": [
                "MIT"
            ],
            "authors": [
                {
                    "name": "David Maicher",
                    "email": "mail@dmaicher.de"
                }
            ],
            "description": "Symfony bundle to isolate doctrine database tests and improve test performance",
            "keywords": [
                "doctrine",
                "isolation",
                "performance",
                "symfony",
                "testing",
                "tests"
            ],
            "support": {
                "issues": "https://github.com/dmaicher/doctrine-test-bundle/issues",
                "source": "https://github.com/dmaicher/doctrine-test-bundle/tree/v8.2.0"
            },
            "time": "2024-05-28T15:41:06+00:00"
        },
        {
            "name": "icecave/parity",
            "version": "1.0.0",
            "source": {
                "type": "git",
                "url": "https://github.com/icecave/parity.git",
                "reference": "0109fef58b3230d23b20b2ac52ecdf477218d300"
            },
            "dist": {
                "type": "zip",
                "url": "https://api.github.com/repos/icecave/parity/zipball/0109fef58b3230d23b20b2ac52ecdf477218d300",
                "reference": "0109fef58b3230d23b20b2ac52ecdf477218d300",
                "shasum": ""
            },
            "require": {
                "icecave/repr": "~1",
                "php": ">=5.3"
            },
            "require-dev": {
                "eloquent/liberator": "~1",
                "icecave/archer": "~1"
            },
            "suggest": {
                "eloquent/asplode": "Drop-in exception-based error handling."
            },
            "type": "library",
            "autoload": {
                "psr-0": {
                    "Icecave\\Parity": "src"
                }
            },
            "notification-url": "https://packagist.org/downloads/",
            "license": [
                "MIT"
            ],
            "authors": [
                {
                    "name": "James Harris",
                    "email": "james.harris@icecave.com.au",
                    "homepage": "https://github.com/jmalloc"
                }
            ],
            "description": "A customizable deep comparison library.",
            "homepage": "https://github.com/IcecaveStudios/parity",
            "keywords": [
                "compare",
                "comparison",
                "equal",
                "equality",
                "greater",
                "less",
                "sort",
                "sorting"
            ],
            "support": {
                "issues": "https://github.com/icecave/parity/issues",
                "source": "https://github.com/icecave/parity/tree/1.0.0"
            },
            "time": "2014-01-17T05:56:27+00:00"
        },
        {
            "name": "icecave/repr",
            "version": "1.0.1",
            "source": {
                "type": "git",
                "url": "https://github.com/icecave/repr.git",
                "reference": "8a3d2953adf5f464a06e3e2587aeacc97e2bed07"
            },
            "dist": {
                "type": "zip",
                "url": "https://api.github.com/repos/icecave/repr/zipball/8a3d2953adf5f464a06e3e2587aeacc97e2bed07",
                "reference": "8a3d2953adf5f464a06e3e2587aeacc97e2bed07",
                "shasum": ""
            },
            "require": {
                "php": ">=5.3"
            },
            "require-dev": {
                "icecave/archer": "~1"
            },
            "suggest": {
                "eloquent/asplode": "Drop-in exception-based error handling."
            },
            "type": "library",
            "autoload": {
                "psr-4": {
                    "Icecave\\Repr\\": "src"
                }
            },
            "notification-url": "https://packagist.org/downloads/",
            "license": [
                "MIT"
            ],
            "authors": [
                {
                    "name": "James Harris",
                    "email": "james.harris@icecave.com.au",
                    "homepage": "https://github.com/jmalloc"
                }
            ],
            "description": "A library for generating string representations of any value, inspired by Python's reprlib library.",
            "homepage": "https://github.com/IcecaveStudios/repr",
            "keywords": [
                "human",
                "readable",
                "repr",
                "representation",
                "string"
            ],
            "support": {
                "issues": "https://github.com/icecave/repr/issues",
                "source": "https://github.com/icecave/repr/tree/1.0.1"
            },
            "time": "2014-07-25T05:44:41+00:00"
        },
        {
            "name": "justinrainbow/json-schema",
            "version": "6.0.0",
            "source": {
                "type": "git",
                "url": "https://github.com/jsonrainbow/json-schema.git",
                "reference": "a38c6198d53b09c0702f440585a4f4a5d9137bd9"
            },
            "dist": {
                "type": "zip",
                "url": "https://api.github.com/repos/jsonrainbow/json-schema/zipball/a38c6198d53b09c0702f440585a4f4a5d9137bd9",
                "reference": "a38c6198d53b09c0702f440585a4f4a5d9137bd9",
                "shasum": ""
            },
            "require": {
                "icecave/parity": "1.0.0",
                "marc-mabe/php-enum": "^2.0 || ^3.0 || ^4.0",
                "php": ">=5.3.3"
            },
            "require-dev": {
                "friendsofphp/php-cs-fixer": "~2.2.20 || ~2.19.0",
                "json-schema/json-schema-test-suite": "1.2.0",
                "phpunit/phpunit": "^4.8.35"
            },
            "bin": [
                "bin/validate-json"
            ],
            "type": "library",
            "extra": {
                "branch-alias": {
                    "dev-master": "6.x-dev"
                }
            },
            "autoload": {
                "psr-4": {
                    "JsonSchema\\": "src/JsonSchema/"
                }
            },
            "notification-url": "https://packagist.org/downloads/",
            "license": [
                "MIT"
            ],
            "authors": [
                {
                    "name": "Bruno Prieto Reis",
                    "email": "bruno.p.reis@gmail.com"
                },
                {
                    "name": "Justin Rainbow",
                    "email": "justin.rainbow@gmail.com"
                },
                {
                    "name": "Igor Wiedler",
                    "email": "igor@wiedler.ch"
                },
                {
                    "name": "Robert Schönthal",
                    "email": "seroscho@googlemail.com"
                }
            ],
            "description": "A library to validate a json schema.",
            "homepage": "https://github.com/jsonrainbow/json-schema",
            "keywords": [
                "json",
                "schema"
            ],
            "support": {
                "issues": "https://github.com/jsonrainbow/json-schema/issues",
                "source": "https://github.com/jsonrainbow/json-schema/tree/6.0.0"
            },
            "time": "2024-07-30T17:49:21+00:00"
        },
        {
            "name": "marc-mabe/php-enum",
            "version": "v4.7.0",
            "source": {
                "type": "git",
                "url": "https://github.com/marc-mabe/php-enum.git",
                "reference": "3da42cc1daceaf98c858e56f59d1ccd52b011fdc"
            },
            "dist": {
                "type": "zip",
                "url": "https://api.github.com/repos/marc-mabe/php-enum/zipball/3da42cc1daceaf98c858e56f59d1ccd52b011fdc",
                "reference": "3da42cc1daceaf98c858e56f59d1ccd52b011fdc",
                "shasum": ""
            },
            "require": {
                "ext-reflection": "*",
                "php": "^7.1 | ^8.0"
            },
            "require-dev": {
                "phpbench/phpbench": "^0.16.10 || ^1.0.4",
                "phpstan/phpstan": "^1.3.1",
                "phpunit/phpunit": "^7.5.20 | ^8.5.22 | ^9.5.11",
                "vimeo/psalm": "^4.17.0"
            },
            "type": "library",
            "extra": {
                "branch-alias": {
                    "dev-master": "4.6-dev",
                    "dev-3.x": "3.2-dev"
                }
            },
            "autoload": {
                "psr-4": {
                    "MabeEnum\\": "src/"
                },
                "classmap": [
                    "stubs/Stringable.php"
                ]
            },
            "notification-url": "https://packagist.org/downloads/",
            "license": [
                "BSD-3-Clause"
            ],
            "authors": [
                {
                    "name": "Marc Bennewitz",
                    "email": "dev@mabe.berlin",
                    "homepage": "https://mabe.berlin/",
                    "role": "Lead"
                }
            ],
            "description": "Simple and fast implementation of enumerations with native PHP",
            "homepage": "https://github.com/marc-mabe/php-enum",
            "keywords": [
                "enum",
                "enum-map",
                "enum-set",
                "enumeration",
                "enumerator",
                "enummap",
                "enumset",
                "map",
                "set",
                "type",
                "type-hint",
                "typehint"
            ],
            "support": {
                "issues": "https://github.com/marc-mabe/php-enum/issues",
                "source": "https://github.com/marc-mabe/php-enum/tree/v4.7.0"
            },
            "time": "2022-04-19T02:21:46+00:00"
        },
        {
            "name": "masterminds/html5",
            "version": "2.9.0",
            "source": {
                "type": "git",
                "url": "https://github.com/Masterminds/html5-php.git",
                "reference": "f5ac2c0b0a2eefca70b2ce32a5809992227e75a6"
            },
            "dist": {
                "type": "zip",
                "url": "https://api.github.com/repos/Masterminds/html5-php/zipball/f5ac2c0b0a2eefca70b2ce32a5809992227e75a6",
                "reference": "f5ac2c0b0a2eefca70b2ce32a5809992227e75a6",
                "shasum": ""
            },
            "require": {
                "ext-dom": "*",
                "php": ">=5.3.0"
            },
            "require-dev": {
                "phpunit/phpunit": "^4.8.35 || ^5.7.21 || ^6 || ^7 || ^8 || ^9"
            },
            "type": "library",
            "extra": {
                "branch-alias": {
                    "dev-master": "2.7-dev"
                }
            },
            "autoload": {
                "psr-4": {
                    "Masterminds\\": "src"
                }
            },
            "notification-url": "https://packagist.org/downloads/",
            "license": [
                "MIT"
            ],
            "authors": [
                {
                    "name": "Matt Butcher",
                    "email": "technosophos@gmail.com"
                },
                {
                    "name": "Matt Farina",
                    "email": "matt@mattfarina.com"
                },
                {
                    "name": "Asmir Mustafic",
                    "email": "goetas@gmail.com"
                }
            ],
            "description": "An HTML5 parser and serializer.",
            "homepage": "http://masterminds.github.io/html5-php",
            "keywords": [
                "HTML5",
                "dom",
                "html",
                "parser",
                "querypath",
                "serializer",
                "xml"
            ],
            "support": {
                "issues": "https://github.com/Masterminds/html5-php/issues",
                "source": "https://github.com/Masterminds/html5-php/tree/2.9.0"
            },
            "time": "2024-03-31T07:05:07+00:00"
        },
        {
            "name": "myclabs/deep-copy",
            "version": "1.12.0",
            "source": {
                "type": "git",
                "url": "https://github.com/myclabs/DeepCopy.git",
                "reference": "3a6b9a42cd8f8771bd4295d13e1423fa7f3d942c"
            },
            "dist": {
                "type": "zip",
                "url": "https://api.github.com/repos/myclabs/DeepCopy/zipball/3a6b9a42cd8f8771bd4295d13e1423fa7f3d942c",
                "reference": "3a6b9a42cd8f8771bd4295d13e1423fa7f3d942c",
                "shasum": ""
            },
            "require": {
                "php": "^7.1 || ^8.0"
            },
            "conflict": {
                "doctrine/collections": "<1.6.8",
                "doctrine/common": "<2.13.3 || >=3 <3.2.2"
            },
            "require-dev": {
                "doctrine/collections": "^1.6.8",
                "doctrine/common": "^2.13.3 || ^3.2.2",
                "phpspec/prophecy": "^1.10",
                "phpunit/phpunit": "^7.5.20 || ^8.5.23 || ^9.5.13"
            },
            "type": "library",
            "autoload": {
                "files": [
                    "src/DeepCopy/deep_copy.php"
                ],
                "psr-4": {
                    "DeepCopy\\": "src/DeepCopy/"
                }
            },
            "notification-url": "https://packagist.org/downloads/",
            "license": [
                "MIT"
            ],
            "description": "Create deep copies (clones) of your objects",
            "keywords": [
                "clone",
                "copy",
                "duplicate",
                "object",
                "object graph"
            ],
            "support": {
                "issues": "https://github.com/myclabs/DeepCopy/issues",
                "source": "https://github.com/myclabs/DeepCopy/tree/1.12.0"
            },
            "funding": [
                {
                    "url": "https://tidelift.com/funding/github/packagist/myclabs/deep-copy",
                    "type": "tidelift"
                }
            ],
            "time": "2024-06-12T14:39:25+00:00"
        },
        {
            "name": "nikic/php-parser",
            "version": "v5.1.0",
            "source": {
                "type": "git",
                "url": "https://github.com/nikic/PHP-Parser.git",
                "reference": "683130c2ff8c2739f4822ff7ac5c873ec529abd1"
            },
            "dist": {
                "type": "zip",
                "url": "https://api.github.com/repos/nikic/PHP-Parser/zipball/683130c2ff8c2739f4822ff7ac5c873ec529abd1",
                "reference": "683130c2ff8c2739f4822ff7ac5c873ec529abd1",
                "shasum": ""
            },
            "require": {
                "ext-ctype": "*",
                "ext-json": "*",
                "ext-tokenizer": "*",
                "php": ">=7.4"
            },
            "require-dev": {
                "ircmaxell/php-yacc": "^0.0.7",
                "phpunit/phpunit": "^9.0"
            },
            "bin": [
                "bin/php-parse"
            ],
            "type": "library",
            "extra": {
                "branch-alias": {
                    "dev-master": "5.0-dev"
                }
            },
            "autoload": {
                "psr-4": {
                    "PhpParser\\": "lib/PhpParser"
                }
            },
            "notification-url": "https://packagist.org/downloads/",
            "license": [
                "BSD-3-Clause"
            ],
            "authors": [
                {
                    "name": "Nikita Popov"
                }
            ],
            "description": "A PHP parser written in PHP",
            "keywords": [
                "parser",
                "php"
            ],
            "support": {
                "issues": "https://github.com/nikic/PHP-Parser/issues",
                "source": "https://github.com/nikic/PHP-Parser/tree/v5.1.0"
            },
            "time": "2024-07-01T20:03:41+00:00"
        },
        {
            "name": "phar-io/manifest",
            "version": "2.0.4",
            "source": {
                "type": "git",
                "url": "https://github.com/phar-io/manifest.git",
                "reference": "54750ef60c58e43759730615a392c31c80e23176"
            },
            "dist": {
                "type": "zip",
                "url": "https://api.github.com/repos/phar-io/manifest/zipball/54750ef60c58e43759730615a392c31c80e23176",
                "reference": "54750ef60c58e43759730615a392c31c80e23176",
                "shasum": ""
            },
            "require": {
                "ext-dom": "*",
                "ext-libxml": "*",
                "ext-phar": "*",
                "ext-xmlwriter": "*",
                "phar-io/version": "^3.0.1",
                "php": "^7.2 || ^8.0"
            },
            "type": "library",
            "extra": {
                "branch-alias": {
                    "dev-master": "2.0.x-dev"
                }
            },
            "autoload": {
                "classmap": [
                    "src/"
                ]
            },
            "notification-url": "https://packagist.org/downloads/",
            "license": [
                "BSD-3-Clause"
            ],
            "authors": [
                {
                    "name": "Arne Blankerts",
                    "email": "arne@blankerts.de",
                    "role": "Developer"
                },
                {
                    "name": "Sebastian Heuer",
                    "email": "sebastian@phpeople.de",
                    "role": "Developer"
                },
                {
                    "name": "Sebastian Bergmann",
                    "email": "sebastian@phpunit.de",
                    "role": "Developer"
                }
            ],
            "description": "Component for reading phar.io manifest information from a PHP Archive (PHAR)",
            "support": {
                "issues": "https://github.com/phar-io/manifest/issues",
                "source": "https://github.com/phar-io/manifest/tree/2.0.4"
            },
            "funding": [
                {
                    "url": "https://github.com/theseer",
                    "type": "github"
                }
            ],
            "time": "2024-03-03T12:33:53+00:00"
        },
        {
            "name": "phar-io/version",
            "version": "3.2.1",
            "source": {
                "type": "git",
                "url": "https://github.com/phar-io/version.git",
                "reference": "4f7fd7836c6f332bb2933569e566a0d6c4cbed74"
            },
            "dist": {
                "type": "zip",
                "url": "https://api.github.com/repos/phar-io/version/zipball/4f7fd7836c6f332bb2933569e566a0d6c4cbed74",
                "reference": "4f7fd7836c6f332bb2933569e566a0d6c4cbed74",
                "shasum": ""
            },
            "require": {
                "php": "^7.2 || ^8.0"
            },
            "type": "library",
            "autoload": {
                "classmap": [
                    "src/"
                ]
            },
            "notification-url": "https://packagist.org/downloads/",
            "license": [
                "BSD-3-Clause"
            ],
            "authors": [
                {
                    "name": "Arne Blankerts",
                    "email": "arne@blankerts.de",
                    "role": "Developer"
                },
                {
                    "name": "Sebastian Heuer",
                    "email": "sebastian@phpeople.de",
                    "role": "Developer"
                },
                {
                    "name": "Sebastian Bergmann",
                    "email": "sebastian@phpunit.de",
                    "role": "Developer"
                }
            ],
            "description": "Library for handling version information and constraints",
            "support": {
                "issues": "https://github.com/phar-io/version/issues",
                "source": "https://github.com/phar-io/version/tree/3.2.1"
            },
            "time": "2022-02-21T01:04:05+00:00"
        },
        {
            "name": "phpstan/extension-installer",
            "version": "1.4.1",
            "source": {
                "type": "git",
                "url": "https://github.com/phpstan/extension-installer.git",
                "reference": "f6b87faf9fc7978eab2f7919a8760bc9f58f9203"
            },
            "dist": {
                "type": "zip",
                "url": "https://api.github.com/repos/phpstan/extension-installer/zipball/f6b87faf9fc7978eab2f7919a8760bc9f58f9203",
                "reference": "f6b87faf9fc7978eab2f7919a8760bc9f58f9203",
                "shasum": ""
            },
            "require": {
                "composer-plugin-api": "^2.0",
                "php": "^7.2 || ^8.0",
                "phpstan/phpstan": "^1.9.0"
            },
            "require-dev": {
                "composer/composer": "^2.0",
                "php-parallel-lint/php-parallel-lint": "^1.2.0",
                "phpstan/phpstan-strict-rules": "^0.11 || ^0.12 || ^1.0"
            },
            "type": "composer-plugin",
            "extra": {
                "class": "PHPStan\\ExtensionInstaller\\Plugin"
            },
            "autoload": {
                "psr-4": {
                    "PHPStan\\ExtensionInstaller\\": "src/"
                }
            },
            "notification-url": "https://packagist.org/downloads/",
            "license": [
                "MIT"
            ],
            "description": "Composer plugin for automatic installation of PHPStan extensions",
            "support": {
                "issues": "https://github.com/phpstan/extension-installer/issues",
                "source": "https://github.com/phpstan/extension-installer/tree/1.4.1"
            },
            "time": "2024-06-10T08:20:49+00:00"
        },
        {
            "name": "phpstan/phpdoc-parser",
            "version": "1.29.1",
            "source": {
                "type": "git",
                "url": "https://github.com/phpstan/phpdoc-parser.git",
                "reference": "fcaefacf2d5c417e928405b71b400d4ce10daaf4"
            },
            "dist": {
                "type": "zip",
                "url": "https://api.github.com/repos/phpstan/phpdoc-parser/zipball/fcaefacf2d5c417e928405b71b400d4ce10daaf4",
                "reference": "fcaefacf2d5c417e928405b71b400d4ce10daaf4",
                "shasum": ""
            },
            "require": {
                "php": "^7.2 || ^8.0"
            },
            "require-dev": {
                "doctrine/annotations": "^2.0",
                "nikic/php-parser": "^4.15",
                "php-parallel-lint/php-parallel-lint": "^1.2",
                "phpstan/extension-installer": "^1.0",
                "phpstan/phpstan": "^1.5",
                "phpstan/phpstan-phpunit": "^1.1",
                "phpstan/phpstan-strict-rules": "^1.0",
                "phpunit/phpunit": "^9.5",
                "symfony/process": "^5.2"
            },
            "type": "library",
            "autoload": {
                "psr-4": {
                    "PHPStan\\PhpDocParser\\": [
                        "src/"
                    ]
                }
            },
            "notification-url": "https://packagist.org/downloads/",
            "license": [
                "MIT"
            ],
            "description": "PHPDoc parser with support for nullable, intersection and generic types",
            "support": {
                "issues": "https://github.com/phpstan/phpdoc-parser/issues",
                "source": "https://github.com/phpstan/phpdoc-parser/tree/1.29.1"
            },
            "time": "2024-05-31T08:52:43+00:00"
        },
        {
            "name": "phpstan/phpstan",
            "version": "1.11.10",
            "source": {
                "type": "git",
                "url": "https://github.com/phpstan/phpstan.git",
                "reference": "640410b32995914bde3eed26fa89552f9c2c082f"
            },
            "dist": {
                "type": "zip",
                "url": "https://api.github.com/repos/phpstan/phpstan/zipball/640410b32995914bde3eed26fa89552f9c2c082f",
                "reference": "640410b32995914bde3eed26fa89552f9c2c082f",
                "shasum": ""
            },
            "require": {
                "php": "^7.2|^8.0"
            },
            "conflict": {
                "phpstan/phpstan-shim": "*"
            },
            "bin": [
                "phpstan",
                "phpstan.phar"
            ],
            "type": "library",
            "autoload": {
                "files": [
                    "bootstrap.php"
                ]
            },
            "notification-url": "https://packagist.org/downloads/",
            "license": [
                "MIT"
            ],
            "description": "PHPStan - PHP Static Analysis Tool",
            "keywords": [
                "dev",
                "static analysis"
            ],
            "support": {
                "docs": "https://phpstan.org/user-guide/getting-started",
                "forum": "https://github.com/phpstan/phpstan/discussions",
                "issues": "https://github.com/phpstan/phpstan/issues",
                "security": "https://github.com/phpstan/phpstan/security/policy",
                "source": "https://github.com/phpstan/phpstan-src"
            },
            "funding": [
                {
                    "url": "https://github.com/ondrejmirtes",
                    "type": "github"
                },
                {
                    "url": "https://github.com/phpstan",
                    "type": "github"
                }
            ],
            "time": "2024-08-08T09:02:50+00:00"
        },
        {
            "name": "phpstan/phpstan-doctrine",
            "version": "1.5.0",
            "source": {
                "type": "git",
                "url": "https://github.com/phpstan/phpstan-doctrine.git",
                "reference": "caa046bd6152818e781260fb3a7a96d6b0fadeed"
            },
            "dist": {
                "type": "zip",
                "url": "https://api.github.com/repos/phpstan/phpstan-doctrine/zipball/caa046bd6152818e781260fb3a7a96d6b0fadeed",
                "reference": "caa046bd6152818e781260fb3a7a96d6b0fadeed",
                "shasum": ""
            },
            "require": {
                "php": "^7.2 || ^8.0",
                "phpstan/phpstan": "^1.11.7"
            },
            "conflict": {
                "doctrine/collections": "<1.0",
                "doctrine/common": "<2.7",
                "doctrine/mongodb-odm": "<1.2",
                "doctrine/orm": "<2.5",
                "doctrine/persistence": "<1.3"
            },
            "require-dev": {
                "cache/array-adapter": "^1.1",
                "composer/semver": "^3.3.2",
                "cweagans/composer-patches": "^1.7.3",
                "doctrine/annotations": "^1.11 || ^2.0",
                "doctrine/collections": "^1.6 || ^2.1",
                "doctrine/common": "^2.7 || ^3.0",
                "doctrine/dbal": "^2.13.8 || ^3.3.3",
                "doctrine/lexer": "^2.0 || ^3.0",
                "doctrine/mongodb-odm": "^1.3 || ^2.4.3",
                "doctrine/orm": "^2.16.0",
                "doctrine/persistence": "^2.2.1 || ^3.2",
                "gedmo/doctrine-extensions": "^3.8",
                "nesbot/carbon": "^2.49",
                "nikic/php-parser": "^4.13.2",
                "php-parallel-lint/php-parallel-lint": "^1.2",
                "phpstan/phpstan-phpunit": "^1.3.13",
                "phpstan/phpstan-strict-rules": "^1.5.1",
                "phpunit/phpunit": "^9.6.16",
                "ramsey/uuid": "^4.2",
                "symfony/cache": "^5.4"
            },
            "type": "phpstan-extension",
            "extra": {
                "phpstan": {
                    "includes": [
                        "extension.neon",
                        "rules.neon"
                    ]
                }
            },
            "autoload": {
                "psr-4": {
                    "PHPStan\\": "src/"
                }
            },
            "notification-url": "https://packagist.org/downloads/",
            "license": [
                "MIT"
            ],
            "description": "Doctrine extensions for PHPStan",
            "support": {
                "issues": "https://github.com/phpstan/phpstan-doctrine/issues",
                "source": "https://github.com/phpstan/phpstan-doctrine/tree/1.5.0"
            },
            "time": "2024-08-05T13:47:07+00:00"
        },
        {
            "name": "phpstan/phpstan-phpunit",
            "version": "1.4.0",
            "source": {
                "type": "git",
                "url": "https://github.com/phpstan/phpstan-phpunit.git",
                "reference": "f3ea021866f4263f07ca3636bf22c64be9610c11"
            },
            "dist": {
                "type": "zip",
                "url": "https://api.github.com/repos/phpstan/phpstan-phpunit/zipball/f3ea021866f4263f07ca3636bf22c64be9610c11",
                "reference": "f3ea021866f4263f07ca3636bf22c64be9610c11",
                "shasum": ""
            },
            "require": {
                "php": "^7.2 || ^8.0",
                "phpstan/phpstan": "^1.11"
            },
            "conflict": {
                "phpunit/phpunit": "<7.0"
            },
            "require-dev": {
                "nikic/php-parser": "^4.13.0",
                "php-parallel-lint/php-parallel-lint": "^1.2",
                "phpstan/phpstan-strict-rules": "^1.5.1",
                "phpunit/phpunit": "^9.5"
            },
            "type": "phpstan-extension",
            "extra": {
                "phpstan": {
                    "includes": [
                        "extension.neon",
                        "rules.neon"
                    ]
                }
            },
            "autoload": {
                "psr-4": {
                    "PHPStan\\": "src/"
                }
            },
            "notification-url": "https://packagist.org/downloads/",
            "license": [
                "MIT"
            ],
            "description": "PHPUnit extensions and rules for PHPStan",
            "support": {
                "issues": "https://github.com/phpstan/phpstan-phpunit/issues",
                "source": "https://github.com/phpstan/phpstan-phpunit/tree/1.4.0"
            },
            "time": "2024-04-20T06:39:00+00:00"
        },
        {
            "name": "phpstan/phpstan-symfony",
            "version": "1.4.8",
            "source": {
                "type": "git",
                "url": "https://github.com/phpstan/phpstan-symfony.git",
                "reference": "14eec8c011b856eee4d744a2a3f709db1e1858bd"
            },
            "dist": {
                "type": "zip",
                "url": "https://api.github.com/repos/phpstan/phpstan-symfony/zipball/14eec8c011b856eee4d744a2a3f709db1e1858bd",
                "reference": "14eec8c011b856eee4d744a2a3f709db1e1858bd",
                "shasum": ""
            },
            "require": {
                "ext-simplexml": "*",
                "php": "^7.2 || ^8.0",
                "phpstan/phpstan": "^1.11.7"
            },
            "conflict": {
                "symfony/framework-bundle": "<3.0"
            },
            "require-dev": {
                "nikic/php-parser": "^4.13.0",
                "php-parallel-lint/php-parallel-lint": "^1.2",
                "phpstan/phpstan-phpunit": "^1.3.11",
                "phpstan/phpstan-strict-rules": "^1.5.1",
                "phpunit/phpunit": "^8.5.29 || ^9.5",
                "psr/container": "1.0 || 1.1.1",
                "symfony/config": "^5.4 || ^6.1",
                "symfony/console": "^5.4 || ^6.1",
                "symfony/dependency-injection": "^5.4 || ^6.1",
                "symfony/form": "^5.4 || ^6.1",
                "symfony/framework-bundle": "^5.4 || ^6.1",
                "symfony/http-foundation": "^5.4 || ^6.1",
                "symfony/messenger": "^5.4",
                "symfony/polyfill-php80": "^1.24",
                "symfony/serializer": "^5.4",
                "symfony/service-contracts": "^2.2.0"
            },
            "type": "phpstan-extension",
            "extra": {
                "phpstan": {
                    "includes": [
                        "extension.neon",
                        "rules.neon"
                    ]
                }
            },
            "autoload": {
                "psr-4": {
                    "PHPStan\\": "src/"
                }
            },
            "notification-url": "https://packagist.org/downloads/",
            "license": [
                "MIT"
            ],
            "authors": [
                {
                    "name": "Lukáš Unger",
                    "email": "looky.msc@gmail.com",
                    "homepage": "https://lookyman.net"
                }
            ],
            "description": "Symfony Framework extensions and rules for PHPStan",
            "support": {
                "issues": "https://github.com/phpstan/phpstan-symfony/issues",
                "source": "https://github.com/phpstan/phpstan-symfony/tree/1.4.8"
            },
            "time": "2024-08-13T19:43:40+00:00"
        },
        {
            "name": "phpunit/php-code-coverage",
            "version": "11.0.5",
            "source": {
                "type": "git",
                "url": "https://github.com/sebastianbergmann/php-code-coverage.git",
                "reference": "19b6365ab8b59a64438c0c3f4241feeb480c9861"
            },
            "dist": {
                "type": "zip",
                "url": "https://api.github.com/repos/sebastianbergmann/php-code-coverage/zipball/19b6365ab8b59a64438c0c3f4241feeb480c9861",
                "reference": "19b6365ab8b59a64438c0c3f4241feeb480c9861",
                "shasum": ""
            },
            "require": {
                "ext-dom": "*",
                "ext-libxml": "*",
                "ext-xmlwriter": "*",
                "nikic/php-parser": "^5.0",
                "php": ">=8.2",
                "phpunit/php-file-iterator": "^5.0",
                "phpunit/php-text-template": "^4.0",
                "sebastian/code-unit-reverse-lookup": "^4.0",
                "sebastian/complexity": "^4.0",
                "sebastian/environment": "^7.0",
                "sebastian/lines-of-code": "^3.0",
                "sebastian/version": "^5.0",
                "theseer/tokenizer": "^1.2.0"
            },
            "require-dev": {
                "phpunit/phpunit": "^11.0"
            },
            "suggest": {
                "ext-pcov": "PHP extension that provides line coverage",
                "ext-xdebug": "PHP extension that provides line coverage as well as branch and path coverage"
            },
            "type": "library",
            "extra": {
                "branch-alias": {
                    "dev-main": "11.0-dev"
                }
            },
            "autoload": {
                "classmap": [
                    "src/"
                ]
            },
            "notification-url": "https://packagist.org/downloads/",
            "license": [
                "BSD-3-Clause"
            ],
            "authors": [
                {
                    "name": "Sebastian Bergmann",
                    "email": "sebastian@phpunit.de",
                    "role": "lead"
                }
            ],
            "description": "Library that provides collection, processing, and rendering functionality for PHP code coverage information.",
            "homepage": "https://github.com/sebastianbergmann/php-code-coverage",
            "keywords": [
                "coverage",
                "testing",
                "xunit"
            ],
            "support": {
                "issues": "https://github.com/sebastianbergmann/php-code-coverage/issues",
                "security": "https://github.com/sebastianbergmann/php-code-coverage/security/policy",
                "source": "https://github.com/sebastianbergmann/php-code-coverage/tree/11.0.5"
            },
            "funding": [
                {
                    "url": "https://github.com/sebastianbergmann",
                    "type": "github"
                }
            ],
            "time": "2024-07-03T05:05:37+00:00"
        },
        {
            "name": "phpunit/php-file-iterator",
            "version": "5.0.1",
            "source": {
                "type": "git",
                "url": "https://github.com/sebastianbergmann/php-file-iterator.git",
                "reference": "6ed896bf50bbbfe4d504a33ed5886278c78e4a26"
            },
            "dist": {
                "type": "zip",
                "url": "https://api.github.com/repos/sebastianbergmann/php-file-iterator/zipball/6ed896bf50bbbfe4d504a33ed5886278c78e4a26",
                "reference": "6ed896bf50bbbfe4d504a33ed5886278c78e4a26",
                "shasum": ""
            },
            "require": {
                "php": ">=8.2"
            },
            "require-dev": {
                "phpunit/phpunit": "^11.0"
            },
            "type": "library",
            "extra": {
                "branch-alias": {
                    "dev-main": "5.0-dev"
                }
            },
            "autoload": {
                "classmap": [
                    "src/"
                ]
            },
            "notification-url": "https://packagist.org/downloads/",
            "license": [
                "BSD-3-Clause"
            ],
            "authors": [
                {
                    "name": "Sebastian Bergmann",
                    "email": "sebastian@phpunit.de",
                    "role": "lead"
                }
            ],
            "description": "FilterIterator implementation that filters files based on a list of suffixes.",
            "homepage": "https://github.com/sebastianbergmann/php-file-iterator/",
            "keywords": [
                "filesystem",
                "iterator"
            ],
            "support": {
                "issues": "https://github.com/sebastianbergmann/php-file-iterator/issues",
                "security": "https://github.com/sebastianbergmann/php-file-iterator/security/policy",
                "source": "https://github.com/sebastianbergmann/php-file-iterator/tree/5.0.1"
            },
            "funding": [
                {
                    "url": "https://github.com/sebastianbergmann",
                    "type": "github"
                }
            ],
            "time": "2024-07-03T05:06:37+00:00"
        },
        {
            "name": "phpunit/php-invoker",
            "version": "5.0.1",
            "source": {
                "type": "git",
                "url": "https://github.com/sebastianbergmann/php-invoker.git",
                "reference": "c1ca3814734c07492b3d4c5f794f4b0995333da2"
            },
            "dist": {
                "type": "zip",
                "url": "https://api.github.com/repos/sebastianbergmann/php-invoker/zipball/c1ca3814734c07492b3d4c5f794f4b0995333da2",
                "reference": "c1ca3814734c07492b3d4c5f794f4b0995333da2",
                "shasum": ""
            },
            "require": {
                "php": ">=8.2"
            },
            "require-dev": {
                "ext-pcntl": "*",
                "phpunit/phpunit": "^11.0"
            },
            "suggest": {
                "ext-pcntl": "*"
            },
            "type": "library",
            "extra": {
                "branch-alias": {
                    "dev-main": "5.0-dev"
                }
            },
            "autoload": {
                "classmap": [
                    "src/"
                ]
            },
            "notification-url": "https://packagist.org/downloads/",
            "license": [
                "BSD-3-Clause"
            ],
            "authors": [
                {
                    "name": "Sebastian Bergmann",
                    "email": "sebastian@phpunit.de",
                    "role": "lead"
                }
            ],
            "description": "Invoke callables with a timeout",
            "homepage": "https://github.com/sebastianbergmann/php-invoker/",
            "keywords": [
                "process"
            ],
            "support": {
                "issues": "https://github.com/sebastianbergmann/php-invoker/issues",
                "security": "https://github.com/sebastianbergmann/php-invoker/security/policy",
                "source": "https://github.com/sebastianbergmann/php-invoker/tree/5.0.1"
            },
            "funding": [
                {
                    "url": "https://github.com/sebastianbergmann",
                    "type": "github"
                }
            ],
            "time": "2024-07-03T05:07:44+00:00"
        },
        {
            "name": "phpunit/php-text-template",
            "version": "4.0.1",
            "source": {
                "type": "git",
                "url": "https://github.com/sebastianbergmann/php-text-template.git",
                "reference": "3e0404dc6b300e6bf56415467ebcb3fe4f33e964"
            },
            "dist": {
                "type": "zip",
                "url": "https://api.github.com/repos/sebastianbergmann/php-text-template/zipball/3e0404dc6b300e6bf56415467ebcb3fe4f33e964",
                "reference": "3e0404dc6b300e6bf56415467ebcb3fe4f33e964",
                "shasum": ""
            },
            "require": {
                "php": ">=8.2"
            },
            "require-dev": {
                "phpunit/phpunit": "^11.0"
            },
            "type": "library",
            "extra": {
                "branch-alias": {
                    "dev-main": "4.0-dev"
                }
            },
            "autoload": {
                "classmap": [
                    "src/"
                ]
            },
            "notification-url": "https://packagist.org/downloads/",
            "license": [
                "BSD-3-Clause"
            ],
            "authors": [
                {
                    "name": "Sebastian Bergmann",
                    "email": "sebastian@phpunit.de",
                    "role": "lead"
                }
            ],
            "description": "Simple template engine.",
            "homepage": "https://github.com/sebastianbergmann/php-text-template/",
            "keywords": [
                "template"
            ],
            "support": {
                "issues": "https://github.com/sebastianbergmann/php-text-template/issues",
                "security": "https://github.com/sebastianbergmann/php-text-template/security/policy",
                "source": "https://github.com/sebastianbergmann/php-text-template/tree/4.0.1"
            },
            "funding": [
                {
                    "url": "https://github.com/sebastianbergmann",
                    "type": "github"
                }
            ],
            "time": "2024-07-03T05:08:43+00:00"
        },
        {
            "name": "phpunit/php-timer",
            "version": "7.0.1",
            "source": {
                "type": "git",
                "url": "https://github.com/sebastianbergmann/php-timer.git",
                "reference": "3b415def83fbcb41f991d9ebf16ae4ad8b7837b3"
            },
            "dist": {
                "type": "zip",
                "url": "https://api.github.com/repos/sebastianbergmann/php-timer/zipball/3b415def83fbcb41f991d9ebf16ae4ad8b7837b3",
                "reference": "3b415def83fbcb41f991d9ebf16ae4ad8b7837b3",
                "shasum": ""
            },
            "require": {
                "php": ">=8.2"
            },
            "require-dev": {
                "phpunit/phpunit": "^11.0"
            },
            "type": "library",
            "extra": {
                "branch-alias": {
                    "dev-main": "7.0-dev"
                }
            },
            "autoload": {
                "classmap": [
                    "src/"
                ]
            },
            "notification-url": "https://packagist.org/downloads/",
            "license": [
                "BSD-3-Clause"
            ],
            "authors": [
                {
                    "name": "Sebastian Bergmann",
                    "email": "sebastian@phpunit.de",
                    "role": "lead"
                }
            ],
            "description": "Utility class for timing",
            "homepage": "https://github.com/sebastianbergmann/php-timer/",
            "keywords": [
                "timer"
            ],
            "support": {
                "issues": "https://github.com/sebastianbergmann/php-timer/issues",
                "security": "https://github.com/sebastianbergmann/php-timer/security/policy",
                "source": "https://github.com/sebastianbergmann/php-timer/tree/7.0.1"
            },
            "funding": [
                {
                    "url": "https://github.com/sebastianbergmann",
                    "type": "github"
                }
            ],
            "time": "2024-07-03T05:09:35+00:00"
        },
        {
            "name": "phpunit/phpunit",
            "version": "11.3.1",
            "source": {
                "type": "git",
                "url": "https://github.com/sebastianbergmann/phpunit.git",
                "reference": "fe179875ef0c14e90b75617002767eae0a742641"
            },
            "dist": {
                "type": "zip",
                "url": "https://api.github.com/repos/sebastianbergmann/phpunit/zipball/fe179875ef0c14e90b75617002767eae0a742641",
                "reference": "fe179875ef0c14e90b75617002767eae0a742641",
                "shasum": ""
            },
            "require": {
                "ext-dom": "*",
                "ext-json": "*",
                "ext-libxml": "*",
                "ext-mbstring": "*",
                "ext-xml": "*",
                "ext-xmlwriter": "*",
                "myclabs/deep-copy": "^1.12.0",
                "phar-io/manifest": "^2.0.4",
                "phar-io/version": "^3.2.1",
                "php": ">=8.2",
                "phpunit/php-code-coverage": "^11.0.5",
                "phpunit/php-file-iterator": "^5.0.1",
                "phpunit/php-invoker": "^5.0.1",
                "phpunit/php-text-template": "^4.0.1",
                "phpunit/php-timer": "^7.0.1",
                "sebastian/cli-parser": "^3.0.2",
                "sebastian/code-unit": "^3.0.1",
                "sebastian/comparator": "^6.0.2",
                "sebastian/diff": "^6.0.2",
                "sebastian/environment": "^7.2.0",
                "sebastian/exporter": "^6.1.3",
                "sebastian/global-state": "^7.0.2",
                "sebastian/object-enumerator": "^6.0.1",
                "sebastian/type": "^5.0.1",
                "sebastian/version": "^5.0.1"
            },
            "suggest": {
                "ext-soap": "To be able to generate mocks based on WSDL files"
            },
            "bin": [
                "phpunit"
            ],
            "type": "library",
            "extra": {
                "branch-alias": {
                    "dev-main": "11.3-dev"
                }
            },
            "autoload": {
                "files": [
                    "src/Framework/Assert/Functions.php"
                ],
                "classmap": [
                    "src/"
                ]
            },
            "notification-url": "https://packagist.org/downloads/",
            "license": [
                "BSD-3-Clause"
            ],
            "authors": [
                {
                    "name": "Sebastian Bergmann",
                    "email": "sebastian@phpunit.de",
                    "role": "lead"
                }
            ],
            "description": "The PHP Unit Testing framework.",
            "homepage": "https://phpunit.de/",
            "keywords": [
                "phpunit",
                "testing",
                "xunit"
            ],
            "support": {
                "issues": "https://github.com/sebastianbergmann/phpunit/issues",
                "security": "https://github.com/sebastianbergmann/phpunit/security/policy",
                "source": "https://github.com/sebastianbergmann/phpunit/tree/11.3.1"
            },
            "funding": [
                {
                    "url": "https://phpunit.de/sponsors.html",
                    "type": "custom"
                },
                {
                    "url": "https://github.com/sebastianbergmann",
                    "type": "github"
                },
                {
                    "url": "https://tidelift.com/funding/github/packagist/phpunit/phpunit",
                    "type": "tidelift"
                }
            ],
            "time": "2024-08-13T06:14:23+00:00"
        },
        {
            "name": "sebastian/cli-parser",
            "version": "3.0.2",
            "source": {
                "type": "git",
                "url": "https://github.com/sebastianbergmann/cli-parser.git",
                "reference": "15c5dd40dc4f38794d383bb95465193f5e0ae180"
            },
            "dist": {
                "type": "zip",
                "url": "https://api.github.com/repos/sebastianbergmann/cli-parser/zipball/15c5dd40dc4f38794d383bb95465193f5e0ae180",
                "reference": "15c5dd40dc4f38794d383bb95465193f5e0ae180",
                "shasum": ""
            },
            "require": {
                "php": ">=8.2"
            },
            "require-dev": {
                "phpunit/phpunit": "^11.0"
            },
            "type": "library",
            "extra": {
                "branch-alias": {
                    "dev-main": "3.0-dev"
                }
            },
            "autoload": {
                "classmap": [
                    "src/"
                ]
            },
            "notification-url": "https://packagist.org/downloads/",
            "license": [
                "BSD-3-Clause"
            ],
            "authors": [
                {
                    "name": "Sebastian Bergmann",
                    "email": "sebastian@phpunit.de",
                    "role": "lead"
                }
            ],
            "description": "Library for parsing CLI options",
            "homepage": "https://github.com/sebastianbergmann/cli-parser",
            "support": {
                "issues": "https://github.com/sebastianbergmann/cli-parser/issues",
                "security": "https://github.com/sebastianbergmann/cli-parser/security/policy",
                "source": "https://github.com/sebastianbergmann/cli-parser/tree/3.0.2"
            },
            "funding": [
                {
                    "url": "https://github.com/sebastianbergmann",
                    "type": "github"
                }
            ],
            "time": "2024-07-03T04:41:36+00:00"
        },
        {
            "name": "sebastian/code-unit",
            "version": "3.0.1",
            "source": {
                "type": "git",
                "url": "https://github.com/sebastianbergmann/code-unit.git",
                "reference": "6bb7d09d6623567178cf54126afa9c2310114268"
            },
            "dist": {
                "type": "zip",
                "url": "https://api.github.com/repos/sebastianbergmann/code-unit/zipball/6bb7d09d6623567178cf54126afa9c2310114268",
                "reference": "6bb7d09d6623567178cf54126afa9c2310114268",
                "shasum": ""
            },
            "require": {
                "php": ">=8.2"
            },
            "require-dev": {
                "phpunit/phpunit": "^11.0"
            },
            "type": "library",
            "extra": {
                "branch-alias": {
                    "dev-main": "3.0-dev"
                }
            },
            "autoload": {
                "classmap": [
                    "src/"
                ]
            },
            "notification-url": "https://packagist.org/downloads/",
            "license": [
                "BSD-3-Clause"
            ],
            "authors": [
                {
                    "name": "Sebastian Bergmann",
                    "email": "sebastian@phpunit.de",
                    "role": "lead"
                }
            ],
            "description": "Collection of value objects that represent the PHP code units",
            "homepage": "https://github.com/sebastianbergmann/code-unit",
            "support": {
                "issues": "https://github.com/sebastianbergmann/code-unit/issues",
                "security": "https://github.com/sebastianbergmann/code-unit/security/policy",
                "source": "https://github.com/sebastianbergmann/code-unit/tree/3.0.1"
            },
            "funding": [
                {
                    "url": "https://github.com/sebastianbergmann",
                    "type": "github"
                }
            ],
            "time": "2024-07-03T04:44:28+00:00"
        },
        {
            "name": "sebastian/code-unit-reverse-lookup",
            "version": "4.0.1",
            "source": {
                "type": "git",
                "url": "https://github.com/sebastianbergmann/code-unit-reverse-lookup.git",
                "reference": "183a9b2632194febd219bb9246eee421dad8d45e"
            },
            "dist": {
                "type": "zip",
                "url": "https://api.github.com/repos/sebastianbergmann/code-unit-reverse-lookup/zipball/183a9b2632194febd219bb9246eee421dad8d45e",
                "reference": "183a9b2632194febd219bb9246eee421dad8d45e",
                "shasum": ""
            },
            "require": {
                "php": ">=8.2"
            },
            "require-dev": {
                "phpunit/phpunit": "^11.0"
            },
            "type": "library",
            "extra": {
                "branch-alias": {
                    "dev-main": "4.0-dev"
                }
            },
            "autoload": {
                "classmap": [
                    "src/"
                ]
            },
            "notification-url": "https://packagist.org/downloads/",
            "license": [
                "BSD-3-Clause"
            ],
            "authors": [
                {
                    "name": "Sebastian Bergmann",
                    "email": "sebastian@phpunit.de"
                }
            ],
            "description": "Looks up which function or method a line of code belongs to",
            "homepage": "https://github.com/sebastianbergmann/code-unit-reverse-lookup/",
            "support": {
                "issues": "https://github.com/sebastianbergmann/code-unit-reverse-lookup/issues",
                "security": "https://github.com/sebastianbergmann/code-unit-reverse-lookup/security/policy",
                "source": "https://github.com/sebastianbergmann/code-unit-reverse-lookup/tree/4.0.1"
            },
            "funding": [
                {
                    "url": "https://github.com/sebastianbergmann",
                    "type": "github"
                }
            ],
            "time": "2024-07-03T04:45:54+00:00"
        },
        {
            "name": "sebastian/comparator",
            "version": "6.0.2",
            "source": {
                "type": "git",
                "url": "https://github.com/sebastianbergmann/comparator.git",
                "reference": "450d8f237bd611c45b5acf0733ce43e6bb280f81"
            },
            "dist": {
                "type": "zip",
                "url": "https://api.github.com/repos/sebastianbergmann/comparator/zipball/450d8f237bd611c45b5acf0733ce43e6bb280f81",
                "reference": "450d8f237bd611c45b5acf0733ce43e6bb280f81",
                "shasum": ""
            },
            "require": {
                "ext-dom": "*",
                "ext-mbstring": "*",
                "php": ">=8.2",
                "sebastian/diff": "^6.0",
                "sebastian/exporter": "^6.0"
            },
            "require-dev": {
                "phpunit/phpunit": "^11.0"
            },
            "type": "library",
            "extra": {
                "branch-alias": {
                    "dev-main": "6.0-dev"
                }
            },
            "autoload": {
                "classmap": [
                    "src/"
                ]
            },
            "notification-url": "https://packagist.org/downloads/",
            "license": [
                "BSD-3-Clause"
            ],
            "authors": [
                {
                    "name": "Sebastian Bergmann",
                    "email": "sebastian@phpunit.de"
                },
                {
                    "name": "Jeff Welch",
                    "email": "whatthejeff@gmail.com"
                },
                {
                    "name": "Volker Dusch",
                    "email": "github@wallbash.com"
                },
                {
                    "name": "Bernhard Schussek",
                    "email": "bschussek@2bepublished.at"
                }
            ],
            "description": "Provides the functionality to compare PHP values for equality",
            "homepage": "https://github.com/sebastianbergmann/comparator",
            "keywords": [
                "comparator",
                "compare",
                "equality"
            ],
            "support": {
                "issues": "https://github.com/sebastianbergmann/comparator/issues",
                "security": "https://github.com/sebastianbergmann/comparator/security/policy",
                "source": "https://github.com/sebastianbergmann/comparator/tree/6.0.2"
            },
            "funding": [
                {
                    "url": "https://github.com/sebastianbergmann",
                    "type": "github"
                }
            ],
            "time": "2024-08-12T06:07:25+00:00"
        },
        {
            "name": "sebastian/complexity",
            "version": "4.0.1",
            "source": {
                "type": "git",
                "url": "https://github.com/sebastianbergmann/complexity.git",
                "reference": "ee41d384ab1906c68852636b6de493846e13e5a0"
            },
            "dist": {
                "type": "zip",
                "url": "https://api.github.com/repos/sebastianbergmann/complexity/zipball/ee41d384ab1906c68852636b6de493846e13e5a0",
                "reference": "ee41d384ab1906c68852636b6de493846e13e5a0",
                "shasum": ""
            },
            "require": {
                "nikic/php-parser": "^5.0",
                "php": ">=8.2"
            },
            "require-dev": {
                "phpunit/phpunit": "^11.0"
            },
            "type": "library",
            "extra": {
                "branch-alias": {
                    "dev-main": "4.0-dev"
                }
            },
            "autoload": {
                "classmap": [
                    "src/"
                ]
            },
            "notification-url": "https://packagist.org/downloads/",
            "license": [
                "BSD-3-Clause"
            ],
            "authors": [
                {
                    "name": "Sebastian Bergmann",
                    "email": "sebastian@phpunit.de",
                    "role": "lead"
                }
            ],
            "description": "Library for calculating the complexity of PHP code units",
            "homepage": "https://github.com/sebastianbergmann/complexity",
            "support": {
                "issues": "https://github.com/sebastianbergmann/complexity/issues",
                "security": "https://github.com/sebastianbergmann/complexity/security/policy",
                "source": "https://github.com/sebastianbergmann/complexity/tree/4.0.1"
            },
            "funding": [
                {
                    "url": "https://github.com/sebastianbergmann",
                    "type": "github"
                }
            ],
            "time": "2024-07-03T04:49:50+00:00"
        },
        {
            "name": "sebastian/diff",
            "version": "6.0.2",
            "source": {
                "type": "git",
                "url": "https://github.com/sebastianbergmann/diff.git",
                "reference": "b4ccd857127db5d41a5b676f24b51371d76d8544"
            },
            "dist": {
                "type": "zip",
                "url": "https://api.github.com/repos/sebastianbergmann/diff/zipball/b4ccd857127db5d41a5b676f24b51371d76d8544",
                "reference": "b4ccd857127db5d41a5b676f24b51371d76d8544",
                "shasum": ""
            },
            "require": {
                "php": ">=8.2"
            },
            "require-dev": {
                "phpunit/phpunit": "^11.0",
                "symfony/process": "^4.2 || ^5"
            },
            "type": "library",
            "extra": {
                "branch-alias": {
                    "dev-main": "6.0-dev"
                }
            },
            "autoload": {
                "classmap": [
                    "src/"
                ]
            },
            "notification-url": "https://packagist.org/downloads/",
            "license": [
                "BSD-3-Clause"
            ],
            "authors": [
                {
                    "name": "Sebastian Bergmann",
                    "email": "sebastian@phpunit.de"
                },
                {
                    "name": "Kore Nordmann",
                    "email": "mail@kore-nordmann.de"
                }
            ],
            "description": "Diff implementation",
            "homepage": "https://github.com/sebastianbergmann/diff",
            "keywords": [
                "diff",
                "udiff",
                "unidiff",
                "unified diff"
            ],
            "support": {
                "issues": "https://github.com/sebastianbergmann/diff/issues",
                "security": "https://github.com/sebastianbergmann/diff/security/policy",
                "source": "https://github.com/sebastianbergmann/diff/tree/6.0.2"
            },
            "funding": [
                {
                    "url": "https://github.com/sebastianbergmann",
                    "type": "github"
                }
            ],
            "time": "2024-07-03T04:53:05+00:00"
        },
        {
            "name": "sebastian/environment",
            "version": "7.2.0",
            "source": {
                "type": "git",
                "url": "https://github.com/sebastianbergmann/environment.git",
                "reference": "855f3ae0ab316bbafe1ba4e16e9f3c078d24a0c5"
            },
            "dist": {
                "type": "zip",
                "url": "https://api.github.com/repos/sebastianbergmann/environment/zipball/855f3ae0ab316bbafe1ba4e16e9f3c078d24a0c5",
                "reference": "855f3ae0ab316bbafe1ba4e16e9f3c078d24a0c5",
                "shasum": ""
            },
            "require": {
                "php": ">=8.2"
            },
            "require-dev": {
                "phpunit/phpunit": "^11.0"
            },
            "suggest": {
                "ext-posix": "*"
            },
            "type": "library",
            "extra": {
                "branch-alias": {
                    "dev-main": "7.2-dev"
                }
            },
            "autoload": {
                "classmap": [
                    "src/"
                ]
            },
            "notification-url": "https://packagist.org/downloads/",
            "license": [
                "BSD-3-Clause"
            ],
            "authors": [
                {
                    "name": "Sebastian Bergmann",
                    "email": "sebastian@phpunit.de"
                }
            ],
            "description": "Provides functionality to handle HHVM/PHP environments",
            "homepage": "https://github.com/sebastianbergmann/environment",
            "keywords": [
                "Xdebug",
                "environment",
                "hhvm"
            ],
            "support": {
                "issues": "https://github.com/sebastianbergmann/environment/issues",
                "security": "https://github.com/sebastianbergmann/environment/security/policy",
                "source": "https://github.com/sebastianbergmann/environment/tree/7.2.0"
            },
            "funding": [
                {
                    "url": "https://github.com/sebastianbergmann",
                    "type": "github"
                }
            ],
            "time": "2024-07-03T04:54:44+00:00"
        },
        {
            "name": "sebastian/exporter",
            "version": "6.1.3",
            "source": {
                "type": "git",
                "url": "https://github.com/sebastianbergmann/exporter.git",
                "reference": "c414673eee9a8f9d51bbf8d61fc9e3ef1e85b20e"
            },
            "dist": {
                "type": "zip",
                "url": "https://api.github.com/repos/sebastianbergmann/exporter/zipball/c414673eee9a8f9d51bbf8d61fc9e3ef1e85b20e",
                "reference": "c414673eee9a8f9d51bbf8d61fc9e3ef1e85b20e",
                "shasum": ""
            },
            "require": {
                "ext-mbstring": "*",
                "php": ">=8.2",
                "sebastian/recursion-context": "^6.0"
            },
            "require-dev": {
                "phpunit/phpunit": "^11.2"
            },
            "type": "library",
            "extra": {
                "branch-alias": {
                    "dev-main": "6.1-dev"
                }
            },
            "autoload": {
                "classmap": [
                    "src/"
                ]
            },
            "notification-url": "https://packagist.org/downloads/",
            "license": [
                "BSD-3-Clause"
            ],
            "authors": [
                {
                    "name": "Sebastian Bergmann",
                    "email": "sebastian@phpunit.de"
                },
                {
                    "name": "Jeff Welch",
                    "email": "whatthejeff@gmail.com"
                },
                {
                    "name": "Volker Dusch",
                    "email": "github@wallbash.com"
                },
                {
                    "name": "Adam Harvey",
                    "email": "aharvey@php.net"
                },
                {
                    "name": "Bernhard Schussek",
                    "email": "bschussek@gmail.com"
                }
            ],
            "description": "Provides the functionality to export PHP variables for visualization",
            "homepage": "https://www.github.com/sebastianbergmann/exporter",
            "keywords": [
                "export",
                "exporter"
            ],
            "support": {
                "issues": "https://github.com/sebastianbergmann/exporter/issues",
                "security": "https://github.com/sebastianbergmann/exporter/security/policy",
                "source": "https://github.com/sebastianbergmann/exporter/tree/6.1.3"
            },
            "funding": [
                {
                    "url": "https://github.com/sebastianbergmann",
                    "type": "github"
                }
            ],
            "time": "2024-07-03T04:56:19+00:00"
        },
        {
            "name": "sebastian/global-state",
            "version": "7.0.2",
            "source": {
                "type": "git",
                "url": "https://github.com/sebastianbergmann/global-state.git",
                "reference": "3be331570a721f9a4b5917f4209773de17f747d7"
            },
            "dist": {
                "type": "zip",
                "url": "https://api.github.com/repos/sebastianbergmann/global-state/zipball/3be331570a721f9a4b5917f4209773de17f747d7",
                "reference": "3be331570a721f9a4b5917f4209773de17f747d7",
                "shasum": ""
            },
            "require": {
                "php": ">=8.2",
                "sebastian/object-reflector": "^4.0",
                "sebastian/recursion-context": "^6.0"
            },
            "require-dev": {
                "ext-dom": "*",
                "phpunit/phpunit": "^11.0"
            },
            "type": "library",
            "extra": {
                "branch-alias": {
                    "dev-main": "7.0-dev"
                }
            },
            "autoload": {
                "classmap": [
                    "src/"
                ]
            },
            "notification-url": "https://packagist.org/downloads/",
            "license": [
                "BSD-3-Clause"
            ],
            "authors": [
                {
                    "name": "Sebastian Bergmann",
                    "email": "sebastian@phpunit.de"
                }
            ],
            "description": "Snapshotting of global state",
            "homepage": "https://www.github.com/sebastianbergmann/global-state",
            "keywords": [
                "global state"
            ],
            "support": {
                "issues": "https://github.com/sebastianbergmann/global-state/issues",
                "security": "https://github.com/sebastianbergmann/global-state/security/policy",
                "source": "https://github.com/sebastianbergmann/global-state/tree/7.0.2"
            },
            "funding": [
                {
                    "url": "https://github.com/sebastianbergmann",
                    "type": "github"
                }
            ],
            "time": "2024-07-03T04:57:36+00:00"
        },
        {
            "name": "sebastian/lines-of-code",
            "version": "3.0.1",
            "source": {
                "type": "git",
                "url": "https://github.com/sebastianbergmann/lines-of-code.git",
                "reference": "d36ad0d782e5756913e42ad87cb2890f4ffe467a"
            },
            "dist": {
                "type": "zip",
                "url": "https://api.github.com/repos/sebastianbergmann/lines-of-code/zipball/d36ad0d782e5756913e42ad87cb2890f4ffe467a",
                "reference": "d36ad0d782e5756913e42ad87cb2890f4ffe467a",
                "shasum": ""
            },
            "require": {
                "nikic/php-parser": "^5.0",
                "php": ">=8.2"
            },
            "require-dev": {
                "phpunit/phpunit": "^11.0"
            },
            "type": "library",
            "extra": {
                "branch-alias": {
                    "dev-main": "3.0-dev"
                }
            },
            "autoload": {
                "classmap": [
                    "src/"
                ]
            },
            "notification-url": "https://packagist.org/downloads/",
            "license": [
                "BSD-3-Clause"
            ],
            "authors": [
                {
                    "name": "Sebastian Bergmann",
                    "email": "sebastian@phpunit.de",
                    "role": "lead"
                }
            ],
            "description": "Library for counting the lines of code in PHP source code",
            "homepage": "https://github.com/sebastianbergmann/lines-of-code",
            "support": {
                "issues": "https://github.com/sebastianbergmann/lines-of-code/issues",
                "security": "https://github.com/sebastianbergmann/lines-of-code/security/policy",
                "source": "https://github.com/sebastianbergmann/lines-of-code/tree/3.0.1"
            },
            "funding": [
                {
                    "url": "https://github.com/sebastianbergmann",
                    "type": "github"
                }
            ],
            "time": "2024-07-03T04:58:38+00:00"
        },
        {
            "name": "sebastian/object-enumerator",
            "version": "6.0.1",
            "source": {
                "type": "git",
                "url": "https://github.com/sebastianbergmann/object-enumerator.git",
                "reference": "f5b498e631a74204185071eb41f33f38d64608aa"
            },
            "dist": {
                "type": "zip",
                "url": "https://api.github.com/repos/sebastianbergmann/object-enumerator/zipball/f5b498e631a74204185071eb41f33f38d64608aa",
                "reference": "f5b498e631a74204185071eb41f33f38d64608aa",
                "shasum": ""
            },
            "require": {
                "php": ">=8.2",
                "sebastian/object-reflector": "^4.0",
                "sebastian/recursion-context": "^6.0"
            },
            "require-dev": {
                "phpunit/phpunit": "^11.0"
            },
            "type": "library",
            "extra": {
                "branch-alias": {
                    "dev-main": "6.0-dev"
                }
            },
            "autoload": {
                "classmap": [
                    "src/"
                ]
            },
            "notification-url": "https://packagist.org/downloads/",
            "license": [
                "BSD-3-Clause"
            ],
            "authors": [
                {
                    "name": "Sebastian Bergmann",
                    "email": "sebastian@phpunit.de"
                }
            ],
            "description": "Traverses array structures and object graphs to enumerate all referenced objects",
            "homepage": "https://github.com/sebastianbergmann/object-enumerator/",
            "support": {
                "issues": "https://github.com/sebastianbergmann/object-enumerator/issues",
                "security": "https://github.com/sebastianbergmann/object-enumerator/security/policy",
                "source": "https://github.com/sebastianbergmann/object-enumerator/tree/6.0.1"
            },
            "funding": [
                {
                    "url": "https://github.com/sebastianbergmann",
                    "type": "github"
                }
            ],
            "time": "2024-07-03T05:00:13+00:00"
        },
        {
            "name": "sebastian/object-reflector",
            "version": "4.0.1",
            "source": {
                "type": "git",
                "url": "https://github.com/sebastianbergmann/object-reflector.git",
                "reference": "6e1a43b411b2ad34146dee7524cb13a068bb35f9"
            },
            "dist": {
                "type": "zip",
                "url": "https://api.github.com/repos/sebastianbergmann/object-reflector/zipball/6e1a43b411b2ad34146dee7524cb13a068bb35f9",
                "reference": "6e1a43b411b2ad34146dee7524cb13a068bb35f9",
                "shasum": ""
            },
            "require": {
                "php": ">=8.2"
            },
            "require-dev": {
                "phpunit/phpunit": "^11.0"
            },
            "type": "library",
            "extra": {
                "branch-alias": {
                    "dev-main": "4.0-dev"
                }
            },
            "autoload": {
                "classmap": [
                    "src/"
                ]
            },
            "notification-url": "https://packagist.org/downloads/",
            "license": [
                "BSD-3-Clause"
            ],
            "authors": [
                {
                    "name": "Sebastian Bergmann",
                    "email": "sebastian@phpunit.de"
                }
            ],
            "description": "Allows reflection of object attributes, including inherited and non-public ones",
            "homepage": "https://github.com/sebastianbergmann/object-reflector/",
            "support": {
                "issues": "https://github.com/sebastianbergmann/object-reflector/issues",
                "security": "https://github.com/sebastianbergmann/object-reflector/security/policy",
                "source": "https://github.com/sebastianbergmann/object-reflector/tree/4.0.1"
            },
            "funding": [
                {
                    "url": "https://github.com/sebastianbergmann",
                    "type": "github"
                }
            ],
            "time": "2024-07-03T05:01:32+00:00"
        },
        {
            "name": "sebastian/recursion-context",
            "version": "6.0.2",
            "source": {
                "type": "git",
                "url": "https://github.com/sebastianbergmann/recursion-context.git",
                "reference": "694d156164372abbd149a4b85ccda2e4670c0e16"
            },
            "dist": {
                "type": "zip",
                "url": "https://api.github.com/repos/sebastianbergmann/recursion-context/zipball/694d156164372abbd149a4b85ccda2e4670c0e16",
                "reference": "694d156164372abbd149a4b85ccda2e4670c0e16",
                "shasum": ""
            },
            "require": {
                "php": ">=8.2"
            },
            "require-dev": {
                "phpunit/phpunit": "^11.0"
            },
            "type": "library",
            "extra": {
                "branch-alias": {
                    "dev-main": "6.0-dev"
                }
            },
            "autoload": {
                "classmap": [
                    "src/"
                ]
            },
            "notification-url": "https://packagist.org/downloads/",
            "license": [
                "BSD-3-Clause"
            ],
            "authors": [
                {
                    "name": "Sebastian Bergmann",
                    "email": "sebastian@phpunit.de"
                },
                {
                    "name": "Jeff Welch",
                    "email": "whatthejeff@gmail.com"
                },
                {
                    "name": "Adam Harvey",
                    "email": "aharvey@php.net"
                }
            ],
            "description": "Provides functionality to recursively process PHP variables",
            "homepage": "https://github.com/sebastianbergmann/recursion-context",
            "support": {
                "issues": "https://github.com/sebastianbergmann/recursion-context/issues",
                "security": "https://github.com/sebastianbergmann/recursion-context/security/policy",
                "source": "https://github.com/sebastianbergmann/recursion-context/tree/6.0.2"
            },
            "funding": [
                {
                    "url": "https://github.com/sebastianbergmann",
                    "type": "github"
                }
            ],
            "time": "2024-07-03T05:10:34+00:00"
        },
        {
            "name": "sebastian/type",
            "version": "5.0.1",
            "source": {
                "type": "git",
                "url": "https://github.com/sebastianbergmann/type.git",
                "reference": "fb6a6566f9589e86661291d13eba708cce5eb4aa"
            },
            "dist": {
                "type": "zip",
                "url": "https://api.github.com/repos/sebastianbergmann/type/zipball/fb6a6566f9589e86661291d13eba708cce5eb4aa",
                "reference": "fb6a6566f9589e86661291d13eba708cce5eb4aa",
                "shasum": ""
            },
            "require": {
                "php": ">=8.2"
            },
            "require-dev": {
                "phpunit/phpunit": "^11.0"
            },
            "type": "library",
            "extra": {
                "branch-alias": {
                    "dev-main": "5.0-dev"
                }
            },
            "autoload": {
                "classmap": [
                    "src/"
                ]
            },
            "notification-url": "https://packagist.org/downloads/",
            "license": [
                "BSD-3-Clause"
            ],
            "authors": [
                {
                    "name": "Sebastian Bergmann",
                    "email": "sebastian@phpunit.de",
                    "role": "lead"
                }
            ],
            "description": "Collection of value objects that represent the types of the PHP type system",
            "homepage": "https://github.com/sebastianbergmann/type",
            "support": {
                "issues": "https://github.com/sebastianbergmann/type/issues",
                "security": "https://github.com/sebastianbergmann/type/security/policy",
                "source": "https://github.com/sebastianbergmann/type/tree/5.0.1"
            },
            "funding": [
                {
                    "url": "https://github.com/sebastianbergmann",
                    "type": "github"
                }
            ],
            "time": "2024-07-03T05:11:49+00:00"
        },
        {
            "name": "sebastian/version",
            "version": "5.0.1",
            "source": {
                "type": "git",
                "url": "https://github.com/sebastianbergmann/version.git",
                "reference": "45c9debb7d039ce9b97de2f749c2cf5832a06ac4"
            },
            "dist": {
                "type": "zip",
                "url": "https://api.github.com/repos/sebastianbergmann/version/zipball/45c9debb7d039ce9b97de2f749c2cf5832a06ac4",
                "reference": "45c9debb7d039ce9b97de2f749c2cf5832a06ac4",
                "shasum": ""
            },
            "require": {
                "php": ">=8.2"
            },
            "type": "library",
            "extra": {
                "branch-alias": {
                    "dev-main": "5.0-dev"
                }
            },
            "autoload": {
                "classmap": [
                    "src/"
                ]
            },
            "notification-url": "https://packagist.org/downloads/",
            "license": [
                "BSD-3-Clause"
            ],
            "authors": [
                {
                    "name": "Sebastian Bergmann",
                    "email": "sebastian@phpunit.de",
                    "role": "lead"
                }
            ],
            "description": "Library that helps with managing the version number of Git-hosted PHP projects",
            "homepage": "https://github.com/sebastianbergmann/version",
            "support": {
                "issues": "https://github.com/sebastianbergmann/version/issues",
                "security": "https://github.com/sebastianbergmann/version/security/policy",
                "source": "https://github.com/sebastianbergmann/version/tree/5.0.1"
            },
            "funding": [
                {
                    "url": "https://github.com/sebastianbergmann",
                    "type": "github"
                }
            ],
            "time": "2024-07-03T05:13:08+00:00"
        },
        {
            "name": "symfony/browser-kit",
            "version": "v7.1.1",
            "source": {
                "type": "git",
                "url": "https://github.com/symfony/browser-kit.git",
                "reference": "9c13742e3175b5815e272b981876ae329bec2040"
            },
            "dist": {
                "type": "zip",
                "url": "https://api.github.com/repos/symfony/browser-kit/zipball/9c13742e3175b5815e272b981876ae329bec2040",
                "reference": "9c13742e3175b5815e272b981876ae329bec2040",
                "shasum": ""
            },
            "require": {
                "php": ">=8.2",
                "symfony/dom-crawler": "^6.4|^7.0"
            },
            "require-dev": {
                "symfony/css-selector": "^6.4|^7.0",
                "symfony/http-client": "^6.4|^7.0",
                "symfony/mime": "^6.4|^7.0",
                "symfony/process": "^6.4|^7.0"
            },
            "type": "library",
            "autoload": {
                "psr-4": {
                    "Symfony\\Component\\BrowserKit\\": ""
                },
                "exclude-from-classmap": [
                    "/Tests/"
                ]
            },
            "notification-url": "https://packagist.org/downloads/",
            "license": [
                "MIT"
            ],
            "authors": [
                {
                    "name": "Fabien Potencier",
                    "email": "fabien@symfony.com"
                },
                {
                    "name": "Symfony Community",
                    "homepage": "https://symfony.com/contributors"
                }
            ],
            "description": "Simulates the behavior of a web browser, allowing you to make requests, click on links and submit forms programmatically",
            "homepage": "https://symfony.com",
            "support": {
                "source": "https://github.com/symfony/browser-kit/tree/v7.1.1"
            },
            "funding": [
                {
                    "url": "https://symfony.com/sponsor",
                    "type": "custom"
                },
                {
                    "url": "https://github.com/fabpot",
                    "type": "github"
                },
                {
                    "url": "https://tidelift.com/funding/github/packagist/symfony/symfony",
                    "type": "tidelift"
                }
            ],
            "time": "2024-05-31T14:57:53+00:00"
        },
        {
            "name": "symfony/css-selector",
            "version": "v7.1.1",
            "source": {
                "type": "git",
                "url": "https://github.com/symfony/css-selector.git",
                "reference": "1c7cee86c6f812896af54434f8ce29c8d94f9ff4"
            },
            "dist": {
                "type": "zip",
                "url": "https://api.github.com/repos/symfony/css-selector/zipball/1c7cee86c6f812896af54434f8ce29c8d94f9ff4",
                "reference": "1c7cee86c6f812896af54434f8ce29c8d94f9ff4",
                "shasum": ""
            },
            "require": {
                "php": ">=8.2"
            },
            "type": "library",
            "autoload": {
                "psr-4": {
                    "Symfony\\Component\\CssSelector\\": ""
                },
                "exclude-from-classmap": [
                    "/Tests/"
                ]
            },
            "notification-url": "https://packagist.org/downloads/",
            "license": [
                "MIT"
            ],
            "authors": [
                {
                    "name": "Fabien Potencier",
                    "email": "fabien@symfony.com"
                },
                {
                    "name": "Jean-François Simon",
                    "email": "jeanfrancois.simon@sensiolabs.com"
                },
                {
                    "name": "Symfony Community",
                    "homepage": "https://symfony.com/contributors"
                }
            ],
            "description": "Converts CSS selectors to XPath expressions",
            "homepage": "https://symfony.com",
            "support": {
                "source": "https://github.com/symfony/css-selector/tree/v7.1.1"
            },
            "funding": [
                {
                    "url": "https://symfony.com/sponsor",
                    "type": "custom"
                },
                {
                    "url": "https://github.com/fabpot",
                    "type": "github"
                },
                {
                    "url": "https://tidelift.com/funding/github/packagist/symfony/symfony",
                    "type": "tidelift"
                }
            ],
            "time": "2024-05-31T14:57:53+00:00"
        },
        {
            "name": "symfony/debug-bundle",
            "version": "v7.1.1",
            "source": {
                "type": "git",
                "url": "https://github.com/symfony/debug-bundle.git",
                "reference": "aa024d28ce7ce0c6a16ee57c066838bece92893f"
            },
            "dist": {
                "type": "zip",
                "url": "https://api.github.com/repos/symfony/debug-bundle/zipball/aa024d28ce7ce0c6a16ee57c066838bece92893f",
                "reference": "aa024d28ce7ce0c6a16ee57c066838bece92893f",
                "shasum": ""
            },
            "require": {
                "ext-xml": "*",
                "php": ">=8.2",
                "symfony/dependency-injection": "^6.4|^7.0",
                "symfony/http-kernel": "^6.4|^7.0",
                "symfony/twig-bridge": "^6.4|^7.0",
                "symfony/var-dumper": "^6.4|^7.0"
            },
            "conflict": {
                "symfony/config": "<6.4",
                "symfony/dependency-injection": "<6.4"
            },
            "require-dev": {
                "symfony/config": "^6.4|^7.0",
                "symfony/web-profiler-bundle": "^6.4|^7.0"
            },
            "type": "symfony-bundle",
            "autoload": {
                "psr-4": {
                    "Symfony\\Bundle\\DebugBundle\\": ""
                },
                "exclude-from-classmap": [
                    "/Tests/"
                ]
            },
            "notification-url": "https://packagist.org/downloads/",
            "license": [
                "MIT"
            ],
            "authors": [
                {
                    "name": "Fabien Potencier",
                    "email": "fabien@symfony.com"
                },
                {
                    "name": "Symfony Community",
                    "homepage": "https://symfony.com/contributors"
                }
            ],
            "description": "Provides a tight integration of the Symfony VarDumper component and the ServerLogCommand from MonologBridge into the Symfony full-stack framework",
            "homepage": "https://symfony.com",
            "support": {
                "source": "https://github.com/symfony/debug-bundle/tree/v7.1.1"
            },
            "funding": [
                {
                    "url": "https://symfony.com/sponsor",
                    "type": "custom"
                },
                {
                    "url": "https://github.com/fabpot",
                    "type": "github"
                },
                {
                    "url": "https://tidelift.com/funding/github/packagist/symfony/symfony",
                    "type": "tidelift"
                }
            ],
            "time": "2024-05-31T14:55:39+00:00"
        },
        {
            "name": "symfony/dom-crawler",
            "version": "v7.1.1",
            "source": {
                "type": "git",
                "url": "https://github.com/symfony/dom-crawler.git",
                "reference": "01ce8174447f1f1dd33a5854b01beef79061d9fa"
            },
            "dist": {
                "type": "zip",
                "url": "https://api.github.com/repos/symfony/dom-crawler/zipball/01ce8174447f1f1dd33a5854b01beef79061d9fa",
                "reference": "01ce8174447f1f1dd33a5854b01beef79061d9fa",
                "shasum": ""
            },
            "require": {
                "masterminds/html5": "^2.6",
                "php": ">=8.2",
                "symfony/polyfill-ctype": "~1.8",
                "symfony/polyfill-mbstring": "~1.0"
            },
            "require-dev": {
                "symfony/css-selector": "^6.4|^7.0"
            },
            "type": "library",
            "autoload": {
                "psr-4": {
                    "Symfony\\Component\\DomCrawler\\": ""
                },
                "exclude-from-classmap": [
                    "/Tests/"
                ]
            },
            "notification-url": "https://packagist.org/downloads/",
            "license": [
                "MIT"
            ],
            "authors": [
                {
                    "name": "Fabien Potencier",
                    "email": "fabien@symfony.com"
                },
                {
                    "name": "Symfony Community",
                    "homepage": "https://symfony.com/contributors"
                }
            ],
            "description": "Eases DOM navigation for HTML and XML documents",
            "homepage": "https://symfony.com",
            "support": {
                "source": "https://github.com/symfony/dom-crawler/tree/v7.1.1"
            },
            "funding": [
                {
                    "url": "https://symfony.com/sponsor",
                    "type": "custom"
                },
                {
                    "url": "https://github.com/fabpot",
                    "type": "github"
                },
                {
                    "url": "https://tidelift.com/funding/github/packagist/symfony/symfony",
                    "type": "tidelift"
                }
            ],
            "time": "2024-05-31T14:57:53+00:00"
        },
        {
            "name": "symfony/maker-bundle",
            "version": "v1.60.0",
            "source": {
                "type": "git",
                "url": "https://github.com/symfony/maker-bundle.git",
                "reference": "c305a02a22974670f359d4274c9431e1a191f559"
            },
            "dist": {
                "type": "zip",
                "url": "https://api.github.com/repos/symfony/maker-bundle/zipball/c305a02a22974670f359d4274c9431e1a191f559",
                "reference": "c305a02a22974670f359d4274c9431e1a191f559",
                "shasum": ""
            },
            "require": {
                "doctrine/inflector": "^2.0",
                "nikic/php-parser": "^4.18|^5.0",
                "php": ">=8.1",
                "symfony/config": "^6.4|^7.0",
                "symfony/console": "^6.4|^7.0",
                "symfony/dependency-injection": "^6.4|^7.0",
                "symfony/deprecation-contracts": "^2.2|^3",
                "symfony/filesystem": "^6.4|^7.0",
                "symfony/finder": "^6.4|^7.0",
                "symfony/framework-bundle": "^6.4|^7.0",
                "symfony/http-kernel": "^6.4|^7.0",
                "symfony/process": "^6.4|^7.0"
            },
            "conflict": {
                "doctrine/doctrine-bundle": "<2.10",
                "doctrine/orm": "<2.15"
            },
            "require-dev": {
                "composer/semver": "^3.0",
                "doctrine/doctrine-bundle": "^2.5.0",
                "doctrine/orm": "^2.15|^3",
                "symfony/http-client": "^6.4|^7.0",
                "symfony/phpunit-bridge": "^6.4.1|^7.0",
                "symfony/security-core": "^6.4|^7.0",
                "symfony/yaml": "^6.4|^7.0",
                "twig/twig": "^3.0|^4.x-dev"
            },
            "type": "symfony-bundle",
            "extra": {
                "branch-alias": {
                    "dev-main": "1.x-dev"
                }
            },
            "autoload": {
                "psr-4": {
                    "Symfony\\Bundle\\MakerBundle\\": "src/"
                }
            },
            "notification-url": "https://packagist.org/downloads/",
            "license": [
                "MIT"
            ],
            "authors": [
                {
                    "name": "Symfony Community",
                    "homepage": "https://symfony.com/contributors"
                }
            ],
            "description": "Symfony Maker helps you create empty commands, controllers, form classes, tests and more so you can forget about writing boilerplate code.",
            "homepage": "https://symfony.com/doc/current/bundles/SymfonyMakerBundle/index.html",
            "keywords": [
                "code generator",
                "dev",
                "generator",
                "scaffold",
                "scaffolding"
            ],
            "support": {
                "issues": "https://github.com/symfony/maker-bundle/issues",
                "source": "https://github.com/symfony/maker-bundle/tree/v1.60.0"
            },
            "funding": [
                {
                    "url": "https://symfony.com/sponsor",
                    "type": "custom"
                },
                {
                    "url": "https://github.com/fabpot",
                    "type": "github"
                },
                {
                    "url": "https://tidelift.com/funding/github/packagist/symfony/symfony",
                    "type": "tidelift"
                }
            ],
            "time": "2024-06-10T06:03:18+00:00"
        },
        {
            "name": "symfony/process",
            "version": "v7.1.3",
            "source": {
                "type": "git",
                "url": "https://github.com/symfony/process.git",
                "reference": "7f2f542c668ad6c313dc4a5e9c3321f733197eca"
            },
            "dist": {
                "type": "zip",
                "url": "https://api.github.com/repos/symfony/process/zipball/7f2f542c668ad6c313dc4a5e9c3321f733197eca",
                "reference": "7f2f542c668ad6c313dc4a5e9c3321f733197eca",
                "shasum": ""
            },
            "require": {
                "php": ">=8.2"
            },
            "type": "library",
            "autoload": {
                "psr-4": {
                    "Symfony\\Component\\Process\\": ""
                },
                "exclude-from-classmap": [
                    "/Tests/"
                ]
            },
            "notification-url": "https://packagist.org/downloads/",
            "license": [
                "MIT"
            ],
            "authors": [
                {
                    "name": "Fabien Potencier",
                    "email": "fabien@symfony.com"
                },
                {
                    "name": "Symfony Community",
                    "homepage": "https://symfony.com/contributors"
                }
            ],
            "description": "Executes commands in sub-processes",
            "homepage": "https://symfony.com",
            "support": {
                "source": "https://github.com/symfony/process/tree/v7.1.3"
            },
            "funding": [
                {
                    "url": "https://symfony.com/sponsor",
                    "type": "custom"
                },
                {
                    "url": "https://github.com/fabpot",
                    "type": "github"
                },
                {
                    "url": "https://tidelift.com/funding/github/packagist/symfony/symfony",
                    "type": "tidelift"
                }
            ],
            "time": "2024-07-26T12:44:47+00:00"
        },
        {
            "name": "symfony/web-profiler-bundle",
            "version": "v7.1.3",
            "source": {
                "type": "git",
                "url": "https://github.com/symfony/web-profiler-bundle.git",
                "reference": "b9357f73d2c14dcd36783a67386f510654828668"
            },
            "dist": {
                "type": "zip",
                "url": "https://api.github.com/repos/symfony/web-profiler-bundle/zipball/b9357f73d2c14dcd36783a67386f510654828668",
                "reference": "b9357f73d2c14dcd36783a67386f510654828668",
                "shasum": ""
            },
            "require": {
                "php": ">=8.2",
                "symfony/config": "^6.4|^7.0",
                "symfony/framework-bundle": "^6.4|^7.0",
                "symfony/http-kernel": "^6.4|^7.0",
                "symfony/routing": "^6.4|^7.0",
                "symfony/twig-bundle": "^6.4|^7.0",
                "twig/twig": "^3.10"
            },
            "conflict": {
                "symfony/form": "<6.4",
                "symfony/mailer": "<6.4",
                "symfony/messenger": "<6.4"
            },
            "require-dev": {
                "symfony/browser-kit": "^6.4|^7.0",
                "symfony/console": "^6.4|^7.0",
                "symfony/css-selector": "^6.4|^7.0",
                "symfony/stopwatch": "^6.4|^7.0"
            },
            "type": "symfony-bundle",
            "autoload": {
                "psr-4": {
                    "Symfony\\Bundle\\WebProfilerBundle\\": ""
                },
                "exclude-from-classmap": [
                    "/Tests/"
                ]
            },
            "notification-url": "https://packagist.org/downloads/",
            "license": [
                "MIT"
            ],
            "authors": [
                {
                    "name": "Fabien Potencier",
                    "email": "fabien@symfony.com"
                },
                {
                    "name": "Symfony Community",
                    "homepage": "https://symfony.com/contributors"
                }
            ],
            "description": "Provides a development tool that gives detailed information about the execution of any request",
            "homepage": "https://symfony.com",
            "keywords": [
                "dev"
            ],
            "support": {
                "source": "https://github.com/symfony/web-profiler-bundle/tree/v7.1.3"
            },
            "funding": [
                {
                    "url": "https://symfony.com/sponsor",
                    "type": "custom"
                },
                {
                    "url": "https://github.com/fabpot",
                    "type": "github"
                },
                {
                    "url": "https://tidelift.com/funding/github/packagist/symfony/symfony",
                    "type": "tidelift"
                }
            ],
            "time": "2024-07-26T12:41:01+00:00"
        },
        {
            "name": "theseer/tokenizer",
            "version": "1.2.3",
            "source": {
                "type": "git",
                "url": "https://github.com/theseer/tokenizer.git",
                "reference": "737eda637ed5e28c3413cb1ebe8bb52cbf1ca7a2"
            },
            "dist": {
                "type": "zip",
                "url": "https://api.github.com/repos/theseer/tokenizer/zipball/737eda637ed5e28c3413cb1ebe8bb52cbf1ca7a2",
                "reference": "737eda637ed5e28c3413cb1ebe8bb52cbf1ca7a2",
                "shasum": ""
            },
            "require": {
                "ext-dom": "*",
                "ext-tokenizer": "*",
                "ext-xmlwriter": "*",
                "php": "^7.2 || ^8.0"
            },
            "type": "library",
            "autoload": {
                "classmap": [
                    "src/"
                ]
            },
            "notification-url": "https://packagist.org/downloads/",
            "license": [
                "BSD-3-Clause"
            ],
            "authors": [
                {
                    "name": "Arne Blankerts",
                    "email": "arne@blankerts.de",
                    "role": "Developer"
                }
            ],
            "description": "A small library for converting tokenized PHP source code into XML and potentially other formats",
            "support": {
                "issues": "https://github.com/theseer/tokenizer/issues",
                "source": "https://github.com/theseer/tokenizer/tree/1.2.3"
            },
            "funding": [
                {
                    "url": "https://github.com/theseer",
                    "type": "github"
                }
            ],
            "time": "2024-03-03T12:36:25+00:00"
        }
    ],
    "aliases": [],
    "minimum-stability": "stable",
    "stability-flags": {
        "api-platform/core": 15
    },
    "prefer-stable": false,
    "prefer-lowest": false,
    "platform": {
        "php": ">=8.3",
        "ext-ctype": "*",
        "ext-iconv": "*"
    },
    "platform-dev": [],
    "plugin-api-version": "2.6.0"
}<|MERGE_RESOLUTION|>--- conflicted
+++ resolved
@@ -4,11 +4,7 @@
         "Read more about it at https://getcomposer.org/doc/01-basic-usage.md#installing-dependencies",
         "This file is @generated automatically"
     ],
-<<<<<<< HEAD
-    "content-hash": "57395073aa747b40e026f30e84a08f23",
-=======
     "content-hash": "c1a85d641d133cd9ebc9d5114409c9ad",
->>>>>>> 56ac02ca
     "packages": [
         {
             "name": "api-platform/core",
