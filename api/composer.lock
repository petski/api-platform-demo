--- conflicted
+++ resolved
@@ -4,11 +4,7 @@
         "Read more about it at https://getcomposer.org/doc/01-basic-usage.md#installing-dependencies",
         "This file is @generated automatically"
     ],
-<<<<<<< HEAD
-    "content-hash": "7a9f45095d3c9c2465f5fdbd4ed26c0a",
-=======
     "content-hash": "b86c6b806b61dc9938b2bbf049db4c92",
->>>>>>> 86ff43b5
     "packages": [
         {
             "name": "api-platform/core",
